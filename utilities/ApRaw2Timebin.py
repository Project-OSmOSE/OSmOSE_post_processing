<<<<<<< HEAD
"""
Modified on Tue Jan 9 2023

@author: torterma
=======
import os
import pytz
from utilities.def_func import get_csv_file, sorting_detections, t_rounder

# LOAD DATA - User inputs

file = get_csv_file(1)

parameters = {'file': file[0],
              'timebin_new': 10,
              'annotator': 'mdupon',
              'annotation': 'Odontocete whistle',
              'tz': pytz.FixedOffset(60)}

df_detections, t_detections = sorting_detections(**parameters)


# EXPORT RESHAPPED DETECTIONS
dataset_name = '/APOCADO_C2D1_07072022_results'
# PG2Ap_str = dataset_name + t_rounder(df_detections['start_datetime'][0], res=600).strftime('%y%m%d') + '_' + t_rounder(df_detections['start_datetime'].iloc[-1], res=600).strftime('%y%m%d') + '_' + str(t_detections['max_time'][0]) + 's' + '.csv'
PG2Ap_str = dataset_name + '_' + str(t_detections['max_time'][0]) + 's' + '.csv'
df_detections.to_csv(os.path.dirname(file[0]) + PG2Ap_str, index=False)
print('\n\nAplose formatted data file exported to ' + os.path.dirname(file[0]))

# %%
import os
import pandas as pd
import pytz
import numpy as np
from utilities.def_func import get_csv_file, sorting_detections, t_rounder, extract_datetime
import bisect


file = get_csv_file(2)
tz_data = pytz.FixedOffset(60)
tb = 10
tb_new = 3
f = str(tb_new) + 's'

task_status = pd.read_csv(file[1])
t = extract_datetime(var=task_status['filename'].iloc[0], tz=tz_data)
t2 = extract_datetime(var=task_status['filename'].iloc[-1], tz=tz_data) + pd.to_timedelta(tb, unit='s')



parameters = {'file': file[0],
              'box': True,
              'annotator': 'mdupon',
              'annotation': 'Odontocete whistle',
              'tz': pytz.FixedOffset(60)}

df_detections, _ = sorting_detections(**parameters)
df_no_box = df_detections[df_detections['is_box'] == 1]




tv = pd.date_range(start=t, end=t2, freq=f)
time_vector = [ts.timestamp() for ts in pd.date_range(start=t, end=t2, freq=f)]

# #here test to find for each time vector value which filename corresponds
filenames = sorted(list(set(df_no_box['filename'])))
ts_filenames = [extract_datetime(filename, tz=tz_data).timestamp()for filename in filenames]

filename_vector = []
for ts in time_vector:
    index = bisect.bisect_left(ts_filenames, ts)
    if index == 0:
        # filename_vector.append(filenames[index])
        filename_vector.append(0)
    else:
        filename_vector.append(filenames[index - 1])


times_detect_beg = [detect.timestamp() for detect in df_no_box['start_datetime']]
times_detect_end = [detect.timestamp() for detect in df_no_box['end_datetime']]

detect_vec, ranks, k = np.zeros(len(time_vector), dtype=int), [], 0
for i in range(len(times_detect_beg)):
    for j in range(k, len(time_vector) - 1):
        if int(times_detect_beg[i] * 1e7) in range(int(time_vector[j] * 1e7), int(time_vector[j + 1] * 1e7)) or int(times_detect_end[i] * 1e7) in range(int(time_vector[j] * 1e7), int(time_vector[j + 1] * 1e7)):
            ranks.append(j)
            k = j
            break
        else:
            continue

ranks = sorted(list(set(ranks)))
detect_vec[ranks] = 1
detect_vec = list(detect_vec)


start_datetime_str, end_datetime_str, filename = [], [], []
for i in range(len(time_vector)):
    if detect_vec[i] == 1:
        start_datetime = pd.Timestamp(time_vector[i], unit='s', tz=tz_data)
        start_datetime_str.append(start_datetime.strftime('%Y-%m-%dT%H:%M:%S.%f%z')[:-8] + start_datetime.strftime('%Y-%m-%dT%H:%M:%S.%f%z')[-5:-2] + ':' + start_datetime.strftime('%Y-%m-%dT%H:%M:%S.%f%z')[-2:])
        end_datetime = pd.Timestamp(time_vector[i] + tb_new, unit='s', tz=tz_data)
        end_datetime_str.append(end_datetime.strftime('%Y-%m-%dT%H:%M:%S.%f%z')[:-8] + end_datetime.strftime('%Y-%m-%dT%H:%M:%S.%f%z')[-5:-2] + ':' + end_datetime.strftime('%Y-%m-%dT%H:%M:%S.%f%z')[-2:])
        filename.append(task_status['filename'].iloc[i].split('.wav')[0])

df_new_prov = pd.DataFrame()
dataset_str = list(set(df_detect_prov['dataset']))

df_new_prov['dataset'] = dataset_str * len(start_datetime_str)
df_new_prov['filename'] = filename
df_new_prov['start_time'] = [0] * len(start_datetime_str)
df_new_prov['end_time'] = [timebin_new] * len(start_datetime_str)
df_new_prov['start_frequency'] = [0] * len(start_datetime_str)
df_new_prov['end_frequency'] = [max_freq] * len(start_datetime_str)
df_new_prov['annotation'] = list(set(df_detect_prov['annotation'])) * len(start_datetime_str)
df_new_prov['annotator'] = list(set(df_detect_prov['annotator'])) * len(start_datetime_str)
df_new_prov['start_datetime'], df_new_prov['end_datetime'] = start_datetime_str, end_datetime_str

df_new = pd.concat([df_new, df_new_prov])

df_new['start_datetime'] = [pd.to_datetime(d, format='%Y-%m-%dT%H:%M:%S.%f%z') for d in df_new['start_datetime']]
# df_new['start_datetime'] = pd.to_datetime(df_new['start_datetime'], format='%Y-%m-%dT%H:%M:%S.%f%z')
df_new['end_datetime'] = [pd.to_datetime(d, format='%Y-%m-%dT%H:%M:%S.%f%z') for d in df_new['end_datetime']]
# df_new['end_datetime'] = pd.to_datetime(df_new['end_datetime'], format='%Y-%m-%dT%H:%M:%S.%f%z')
df_new = df_new.sort_values(by=['start_datetime'])








>>>>>>> 7242c3a1

This script allows to write a new csv file with data formatted (eg raw detections converted to 10 sec time bin)

<<<<<<< HEAD
"""
import os
import pandas as pd
import pytz
from utilities.def_func import get_csv_file, sorting_detections
=======






>>>>>>> 7242c3a1

#%% LOAD DATA - User inputs

files_list = get_csv_file(1)
arguments_list = [
    {
        'file': files_list[0],
        'timebin_new': 60,
        'tz': pytz.FixedOffset(0),
        #'fmin_filter': 10000
    },
    # {
    #     'file': files_list[1],
    #     'timebin_new': 60,
    #     'tz': pytz.FixedOffset(120),
    #     #'fmin_filter': 10000
    # },
   ] 
    
df_detections, info = pd.DataFrame(), pd.DataFrame()
for args in arguments_list:
    df_detections_file, info_file = sorting_detections(**args)
    df_detections = pd.concat([df_detections, df_detections_file], ignore_index=True)
    info = pd.concat([info, info_file], ignore_index=True)


time_bin = list(set(info['max_time'].explode()))
fmax = list(set(info['max_freq'].explode()))
annotators = list(set(info['annotators'].explode()))
labels = list(set(info['labels'].explode()))
tz_data = list(set(info['tz_data'].explode()))
if len(tz_data) == 1:
    [tz_data] = tz_data
else:
    raise Exception('More than one timezone in the detections')

f = os.path.splitext(files_list[0])[0]
new_fn = f + '_' + str(arguments_list[0]['timebin_new']) + 's.csv'

df_detections.to_csv(new_fn,index=False, sep=',')<|MERGE_RESOLUTION|>--- conflicted
+++ resolved
@@ -1,156 +1,7 @@
-<<<<<<< HEAD
-"""
-Modified on Tue Jan 9 2023
-
-@author: torterma
-=======
-import os
-import pytz
-from utilities.def_func import get_csv_file, sorting_detections, t_rounder
-
-# LOAD DATA - User inputs
-
-file = get_csv_file(1)
-
-parameters = {'file': file[0],
-              'timebin_new': 10,
-              'annotator': 'mdupon',
-              'annotation': 'Odontocete whistle',
-              'tz': pytz.FixedOffset(60)}
-
-df_detections, t_detections = sorting_detections(**parameters)
-
-
-# EXPORT RESHAPPED DETECTIONS
-dataset_name = '/APOCADO_C2D1_07072022_results'
-# PG2Ap_str = dataset_name + t_rounder(df_detections['start_datetime'][0], res=600).strftime('%y%m%d') + '_' + t_rounder(df_detections['start_datetime'].iloc[-1], res=600).strftime('%y%m%d') + '_' + str(t_detections['max_time'][0]) + 's' + '.csv'
-PG2Ap_str = dataset_name + '_' + str(t_detections['max_time'][0]) + 's' + '.csv'
-df_detections.to_csv(os.path.dirname(file[0]) + PG2Ap_str, index=False)
-print('\n\nAplose formatted data file exported to ' + os.path.dirname(file[0]))
-
-# %%
-import os
-import pandas as pd
-import pytz
-import numpy as np
-from utilities.def_func import get_csv_file, sorting_detections, t_rounder, extract_datetime
-import bisect
-
-
-file = get_csv_file(2)
-tz_data = pytz.FixedOffset(60)
-tb = 10
-tb_new = 3
-f = str(tb_new) + 's'
-
-task_status = pd.read_csv(file[1])
-t = extract_datetime(var=task_status['filename'].iloc[0], tz=tz_data)
-t2 = extract_datetime(var=task_status['filename'].iloc[-1], tz=tz_data) + pd.to_timedelta(tb, unit='s')
-
-
-
-parameters = {'file': file[0],
-              'box': True,
-              'annotator': 'mdupon',
-              'annotation': 'Odontocete whistle',
-              'tz': pytz.FixedOffset(60)}
-
-df_detections, _ = sorting_detections(**parameters)
-df_no_box = df_detections[df_detections['is_box'] == 1]
-
-
-
-
-tv = pd.date_range(start=t, end=t2, freq=f)
-time_vector = [ts.timestamp() for ts in pd.date_range(start=t, end=t2, freq=f)]
-
-# #here test to find for each time vector value which filename corresponds
-filenames = sorted(list(set(df_no_box['filename'])))
-ts_filenames = [extract_datetime(filename, tz=tz_data).timestamp()for filename in filenames]
-
-filename_vector = []
-for ts in time_vector:
-    index = bisect.bisect_left(ts_filenames, ts)
-    if index == 0:
-        # filename_vector.append(filenames[index])
-        filename_vector.append(0)
-    else:
-        filename_vector.append(filenames[index - 1])
-
-
-times_detect_beg = [detect.timestamp() for detect in df_no_box['start_datetime']]
-times_detect_end = [detect.timestamp() for detect in df_no_box['end_datetime']]
-
-detect_vec, ranks, k = np.zeros(len(time_vector), dtype=int), [], 0
-for i in range(len(times_detect_beg)):
-    for j in range(k, len(time_vector) - 1):
-        if int(times_detect_beg[i] * 1e7) in range(int(time_vector[j] * 1e7), int(time_vector[j + 1] * 1e7)) or int(times_detect_end[i] * 1e7) in range(int(time_vector[j] * 1e7), int(time_vector[j + 1] * 1e7)):
-            ranks.append(j)
-            k = j
-            break
-        else:
-            continue
-
-ranks = sorted(list(set(ranks)))
-detect_vec[ranks] = 1
-detect_vec = list(detect_vec)
-
-
-start_datetime_str, end_datetime_str, filename = [], [], []
-for i in range(len(time_vector)):
-    if detect_vec[i] == 1:
-        start_datetime = pd.Timestamp(time_vector[i], unit='s', tz=tz_data)
-        start_datetime_str.append(start_datetime.strftime('%Y-%m-%dT%H:%M:%S.%f%z')[:-8] + start_datetime.strftime('%Y-%m-%dT%H:%M:%S.%f%z')[-5:-2] + ':' + start_datetime.strftime('%Y-%m-%dT%H:%M:%S.%f%z')[-2:])
-        end_datetime = pd.Timestamp(time_vector[i] + tb_new, unit='s', tz=tz_data)
-        end_datetime_str.append(end_datetime.strftime('%Y-%m-%dT%H:%M:%S.%f%z')[:-8] + end_datetime.strftime('%Y-%m-%dT%H:%M:%S.%f%z')[-5:-2] + ':' + end_datetime.strftime('%Y-%m-%dT%H:%M:%S.%f%z')[-2:])
-        filename.append(task_status['filename'].iloc[i].split('.wav')[0])
-
-df_new_prov = pd.DataFrame()
-dataset_str = list(set(df_detect_prov['dataset']))
-
-df_new_prov['dataset'] = dataset_str * len(start_datetime_str)
-df_new_prov['filename'] = filename
-df_new_prov['start_time'] = [0] * len(start_datetime_str)
-df_new_prov['end_time'] = [timebin_new] * len(start_datetime_str)
-df_new_prov['start_frequency'] = [0] * len(start_datetime_str)
-df_new_prov['end_frequency'] = [max_freq] * len(start_datetime_str)
-df_new_prov['annotation'] = list(set(df_detect_prov['annotation'])) * len(start_datetime_str)
-df_new_prov['annotator'] = list(set(df_detect_prov['annotator'])) * len(start_datetime_str)
-df_new_prov['start_datetime'], df_new_prov['end_datetime'] = start_datetime_str, end_datetime_str
-
-df_new = pd.concat([df_new, df_new_prov])
-
-df_new['start_datetime'] = [pd.to_datetime(d, format='%Y-%m-%dT%H:%M:%S.%f%z') for d in df_new['start_datetime']]
-# df_new['start_datetime'] = pd.to_datetime(df_new['start_datetime'], format='%Y-%m-%dT%H:%M:%S.%f%z')
-df_new['end_datetime'] = [pd.to_datetime(d, format='%Y-%m-%dT%H:%M:%S.%f%z') for d in df_new['end_datetime']]
-# df_new['end_datetime'] = pd.to_datetime(df_new['end_datetime'], format='%Y-%m-%dT%H:%M:%S.%f%z')
-df_new = df_new.sort_values(by=['start_datetime'])
-
-
-
-
-
-
-
-
->>>>>>> 7242c3a1
-
-This script allows to write a new csv file with data formatted (eg raw detections converted to 10 sec time bin)
-
-<<<<<<< HEAD
-"""
 import os
 import pandas as pd
 import pytz
 from utilities.def_func import get_csv_file, sorting_detections
-=======
-
-
-
-
-
-
->>>>>>> 7242c3a1
 
 #%% LOAD DATA - User inputs
 
