import struct
from typing import Tuple, List
import pytz
import pandas as pd
import re
import datetime as dt
import random
import numpy as np
from tqdm import tqdm
import os
from tkinter import filedialog
from tkinter import Tk
import gzip
import math
import easygui
import glob
from typing import Union
import sys
import bisect
from astral.sun import sun
import astral
import csv
import warnings


def get_csv_file(num_files: int) -> List[str]:
    '''Opens a file dialog multiple times
    to get X csv files (APLOSE formatted detection file, task status file...).
    Parameters :
        num_files: The number of detection files the user needs to select.
    Returns :
        List of file paths selected by the user.
    '''
    root = Tk()
    root.withdraw()

    file_paths = []
    for _ in range(num_files):
        file_path = filedialog.askopenfilename(
            title=f'Select csv ({len(file_paths) + 1}/{num_files})',
            filetypes=[('CSV files', '*.csv')],
            parent=None
        )
        if not file_path:
            break  # User cancelled or closed the file dialog
        file_paths.append(file_path)

    return file_paths


def sorting_detections(file: List[str], tz: pytz._FixedOffset = None, date_begin: dt.datetime = None, date_end: dt.datetime = None, annotator: str = None, label: str = None, box: bool = False, timebin_new: int = None, user_sel: str = 'all', fmin_filter: int = None, fmax_filter: int = None) -> (pd.DataFrame, pd.DataFrame):
    ''' Filters an Aplose formatted detection file according to user specified filters
        Parameters :
            file : list of path(s) to the detection file(s), can be a str too
            tz : timezone info, to be specified if the user wants to change the TZ of the detections
            date_begin : datetime to be specified if the user wants to select detections after date_begin
            date_end : datetime to be specified if the user wants to select detections before date_end
            annotator : string to be specified if the user wants to select the detection of a particular annotator
            label : string to be specified if the user wants to select the detection of a particular label
            box : if set to True, keeps all the annotations, if False keeps only the absence/presence box (weak detection)
            timebin_new : integer to be specified if the user already know the new time resolution to set the detection file to
            user_sel: string to specify to filter detections of a file based on annotators
                'union' : the common detections of all annotators and the unique detections of each annotators are selected
                'intersection' : only the common detections of all annotators are selected
                'all' : all the detections are selected, default value
            fmin_filer/fmax_filer : integer, in the case where the user wants to filter out detections based on their frequency range
        Returns :
            max_time : spectrogram temporal length
            max_freq : sampling frequency *0.5
            annotators : list of annotators after filtering
            labels : list of labels after filtering
            result_df : dataFrame corresponding to the filters applied and containing all the detections
            info : DataFrame containing infos such as max_time/max_freq/annotators/labels corresponding to each detection file
    '''

    # find the proper delimiter for file
    with open(file, 'r', newline='') as csv_file:
        try:
            temp_lines = csv_file.readline() + '\n' + csv_file.readline()
            dialect = csv.Sniffer().sniff(temp_lines, delimiters=',;')
            delimiter = dialect.delimiter
        except csv.Error:
            delimiter = ','

    df = pd.read_csv(file, sep=delimiter)
    list_annotators = list(df['annotator'].drop_duplicates())
    list_labels = list(df['annotation'].drop_duplicates())
    max_freq = int(max(df['end_frequency']))
    max_time = int(max(df['end_time']))

    df['start_datetime'] = pd.to_datetime(df['start_datetime'], format='%Y-%m-%dT%H:%M:%S.%f%z')
    df['end_datetime'] = pd.to_datetime(df['end_datetime'], format='%Y-%m-%dT%H:%M:%S.%f%z')
    df = df.sort_values('start_datetime')

    if tz is not None:
        df['start_datetime'] = [x.tz_convert(tz) for x in df['start_datetime']]
        df['end_datetime'] = [x.tz_convert(tz) for x in df['end_datetime']]

    if date_begin is not None:
        df = df[df['start_datetime'] >= date_begin]

    if date_end is not None:
        df = df[df['end_datetime'] <= date_end]

    if date_begin is not None and date_end is not None:
        if date_begin >= date_end:
            raise ValueError("Error: date_begin > date_end")

    if annotator is not None:
        df = df.loc[(df['annotator'] == annotator)]
        list_annotators = [annotator]

    if label is not None:
        df = df.loc[(df['annotation'] == label)]
        list_labels = [label]

    if fmin_filter is not None:
        df = df[df['start_frequency'] >= fmin_filter]
        if len(df) == 0:
            raise Exception("No detection found after fmin filtering, upload aborted")

    if fmax_filter is not None:
        df = df[df['end_frequency'] <= fmax_filter]
        if len(df) == 0:
            raise Exception("No detection found after fmax filtering, upload aborted")

    df_nobox = df.loc[(df['start_time'] == 0) & (df['end_time'] == max_time) & (df['end_frequency'] == max_freq)]
    if len(df_nobox) == 0:
        max_time = 0

    if box is False:
        if len(df_nobox) == 0:
            df = reshape_timebin(df=df, timebin_new=timebin_new)
            max_time = int(max(df['end_time']))
        else:
            if timebin_new is not None:
                df = reshape_timebin(df=df, timebin_new=timebin_new)
                max_time = int(max(df['end_time']))
            else:
                df = df_nobox

    if len(list_annotators) > 1:
        if user_sel == 'union' or user_sel == 'intersection':
            df_inter = pd.DataFrame()
            df_diff = pd.DataFrame()
            for label_sel in list_labels:
                df_label = df[df['annotation'] == label_sel]
                values = list(df_label['start_datetime'].drop_duplicates())
                common_values = []
                diff_values = []
                error_values = []
                for value in values:
                    if df_label['start_datetime'].to_list().count(value) == 2:
                        common_values.append(value)
                    elif df_label['start_datetime'].to_list().count(value) == 1:
                        diff_values.append(value)
                    else:
                        error_values.append(value)

                df_label_inter = df_label[df_label['start_datetime'].isin(common_values)].reset_index(drop=True)
                df_label_inter = df_label_inter.drop_duplicates(subset='start_datetime')
                df_inter = pd.concat([df_inter, df_label_inter]).reset_index(drop=True)

                df_label_diff = df_label[df_label['start_datetime'].isin(diff_values)].reset_index(drop=True)
                df_diff = pd.concat([df_diff, df_label_diff]).reset_index(drop=True)

            if user_sel == 'intersection':
                df = df_inter
                list_annotators = [' ∩ '.join(list_annotators)]
            elif user_sel == 'union':
                df = pd.concat([df_diff, df_inter]).reset_index(drop=True)
                df = df.sort_values('start_datetime')
                list_annotators = [' ∪ '.join(list_annotators)]

            df['annotator'] = list_annotators[0]

    columns = ['file', 'max_time', 'max_freq', 'annotators', 'labels']
    info = pd.DataFrame([[file, int(max_time), max_freq, list_annotators, list_labels]], columns=columns)

    return df, info


def reshape_timebin(df: pd.DataFrame, timebin_new: int = None) -> pd.DataFrame:
    ''' Changes the timebin (time resolution) of a detection dataframe
    ex :    -from a raw PAMGuard detection file to a detection file with 10s timebin
            -from an 10s detection file to a 1min / 1h / 24h detection file
    Parameter:
        df : detection dataframe
        timebin_new : Time resolution to base the detections on, if not provided it is asked to the user
    Returns:
        df_new : detection dataframe with the new timebin
    '''
<<<<<<< HEAD
    if isinstance(df, pd.DataFrame) is False:
=======
    if isinstance(df, pd.DataFrame) == False:
>>>>>>> f08a1339
        raise Exception("Not a dataframe passed, reshape aborted")

    annotators = list(df['annotator'].drop_duplicates())
    labels = list(df['annotation'].drop_duplicates())

    df_nobox = df.loc[(df['start_time'] == 0) & (df['end_time'] == max(df['end_time'])) & (df['end_frequency'] == max(df['end_frequency']))]
    max_time = 0 if len(df_nobox) == 0 else int(max(df['end_time']))
    max_freq = int(max(df['end_frequency']))

    tz_data = df['start_datetime'][0].tz

    if timebin_new is None:
        while True:
            timebin_new = easygui.buttonbox('Select a new time resolution for the detections', df['dataset'][0], ['10s', '1min', '10min', '1h', '24h'])
            if timebin_new == '10s':
                f = timebin_new
                timebin_new = 10
            elif timebin_new == '1min':
                f = timebin_new
                timebin_new = 60
            elif timebin_new == '10min':
                f = timebin_new
                timebin_new = 600
            elif timebin_new == '1h':
                f = timebin_new
                timebin_new = 3600
            elif timebin_new == '24h':
                f = timebin_new
                timebin_new = 86400

            if timebin_new > max_time: break
            else: easygui.msgbox('New time resolution is equal or smaller than the original one', 'Warning', 'Ok')
    else: f = str(timebin_new) + 's'

    df_new = pd.DataFrame()
    if isinstance(annotators, str): annotators = [annotators]
    if isinstance(labels, str): labels = [labels]
    for annotator in annotators:
        for label in labels:

            df_detect_prov = df[(df['annotator'] == annotator) & (df['annotation'] == label)]

            t = t_rounder(t=df_detect_prov['start_datetime'].iloc[0], res=timebin_new)
            t2 = t_rounder(df_detect_prov['start_datetime'].iloc[-1], timebin_new) + dt.timedelta(seconds=timebin_new)

            time_vector = [ts.timestamp() for ts in pd.date_range(start=t, end=t2, freq=f)]

            # #here test to find for each time vector value which filename corresponds
            filenames = sorted(list(set(df_detect_prov['filename'])))
            if not all(isinstance(filename, str) for filename in filenames):
                if all(math.isnan(filename) for filename in filenames):
                    # FPOD case: the filenames of a FPOD csv file are NaN values
                    filenames = [i.strftime('%Y-%m-%dT%H:%M:%S%z') for i in df_detect_prov['start_datetime']]

            ts_filenames = [extract_datetime(filename, tz=tz_data).timestamp()for filename in filenames]

            filename_vector = []
            for ts in time_vector:
                index = bisect.bisect_left(ts_filenames, ts)
                if index == 0:
                    filename_vector.append(filenames[index])
                elif index == len(ts_filenames):
                    filename_vector.append(filenames[index - 1])
                else:
                    filename_vector.append(filenames[index - 1])

            times_detect_beg = [detect.timestamp() for detect in df_detect_prov['start_datetime']]
            times_detect_end = [detect.timestamp() for detect in df_detect_prov['end_datetime']]

            detect_vec, ranks, k = np.zeros(len(time_vector), dtype=int), [], 0
            for i in range(len(times_detect_beg)):
                for j in range(k, len(time_vector) - 1):
                    if int(times_detect_beg[i] * 1e7) in range(int(time_vector[j] * 1e7), int(time_vector[j + 1] * 1e7)) or int(times_detect_end[i] * 1e7) in range(int(time_vector[j] * 1e7), int(time_vector[j + 1] * 1e7)):
                        ranks.append(j)
                        k = j
                        break
                    else:
                        continue

            ranks = sorted(list(set(ranks)))
            detect_vec[ranks] = 1
            detect_vec = list(detect_vec)

            start_datetime_str, end_datetime_str, filename = [], [], []
            for i in range(len(time_vector)):
                if detect_vec[i] == 1:
                    start_datetime = pd.Timestamp(time_vector[i], unit='s', tz=tz_data)
                    start_datetime_str.append(start_datetime.strftime('%Y-%m-%dT%H:%M:%S.%f%z')[:-8] + start_datetime.strftime('%Y-%m-%dT%H:%M:%S.%f%z')[-5:-2] + ':' + start_datetime.strftime('%Y-%m-%dT%H:%M:%S.%f%z')[-2:])
                    end_datetime = pd.Timestamp(time_vector[i] + timebin_new, unit='s', tz=tz_data)
                    end_datetime_str.append(end_datetime.strftime('%Y-%m-%dT%H:%M:%S.%f%z')[:-8] + end_datetime.strftime('%Y-%m-%dT%H:%M:%S.%f%z')[-5:-2] + ':' + end_datetime.strftime('%Y-%m-%dT%H:%M:%S.%f%z')[-2:])
                    filename.append(filename_vector[i])

            df_new_prov = pd.DataFrame()
            dataset_str = list(set(df_detect_prov['dataset']))

            df_new_prov['dataset'] = dataset_str * len(start_datetime_str)
            df_new_prov['filename'] = filename
            df_new_prov['start_time'] = [0] * len(start_datetime_str)
            df_new_prov['end_time'] = [timebin_new] * len(start_datetime_str)
            df_new_prov['start_frequency'] = [0] * len(start_datetime_str)
            df_new_prov['end_frequency'] = [max_freq] * len(start_datetime_str)
            df_new_prov['annotation'] = list(set(df_detect_prov['annotation'])) * len(start_datetime_str)
            df_new_prov['annotator'] = list(set(df_detect_prov['annotator'])) * len(start_datetime_str)
            df_new_prov['start_datetime'], df_new_prov['end_datetime'] = start_datetime_str, end_datetime_str

            df_new = pd.concat([df_new, df_new_prov])

        df_new['start_datetime'] = pd.to_datetime(df_new['start_datetime'], format='%Y-%m-%dT%H:%M:%S.%f%z')
        df_new['end_datetime'] = pd.to_datetime(df_new['end_datetime'], format='%Y-%m-%dT%H:%M:%S.%f%z')
        df_new = df_new.sort_values(by=['start_datetime'])

    return df_new


def task_status_selection(files: List[str], df_detections: pd.DataFrame, user: Union[str, List[str]] = 'all') -> pd.DataFrame:
    ''' Filters a detection DataFrame to select only the segments that all annotator have completed (i.e. status == 'FINISHED')
        Parameters :
            file : list of path(s) to the status file(s), can be a str too
            df_detections : df of the detections (output of sorting_detections)
            user : string of list of strings, this argument is used to select the annotator to take into consideration
                - user='all', then all the annotators of the status file are used
                - user='annotator_name', then only one annotator is used
                - user=[list of annotators], then only the annotators present in the list are used
        Returns :
            df_kept : df of the detections sorted according to the selected annotators
    '''
    if isinstance(files, str):
        files = [files]  # Convert the single string to a list with one element

    result_df = pd.DataFrame()
    for file in files:

        # find the proper delimiter for file
        with open(file, 'r', newline='') as csv_file:
            try:
                temp_lines = csv_file.readline() + '\n' + csv_file.readline()
                dialect = csv.Sniffer().sniff(temp_lines, delimiters=',;')
                delimiter = dialect.delimiter
            except csv.Error:
                delimiter = ','

        df = pd.read_csv(file, sep=delimiter)
        annotators_df = [i for i in list(df.columns) if i != 'dataset' and i != 'filename']

        # selection of the annotators according to the user argument
        if user == 'all':
            list_annotators = [i for i in list(df.columns) if i != 'dataset' and i != 'filename']
        elif isinstance(user, list):
            for u in user:
                if u not in annotators_df:
                    raise Exception(f"'{u}' not present in the task satuts file")
            list_annotators = user
        elif isinstance(user, str) and user != 'all':
            if user not in annotators_df:
                raise Exception(f"'{user}' not present in the task satuts file")
            list_annotators = [user]

        df_users = df_detections[df_detections['annotator'].isin(list_annotators)]

        filename_list = list(df[df[list_annotators].eq('FINISHED').all(axis=1)]['filename'])
        ignored_list = list(df[~df[list_annotators].eq('FINISHED').all(axis=1)]['filename'])

        df_kept = df_users[df_users['filename'].isin(filename_list)]
        # df_ignored = df_users[df_users['filename'].isin(ignored_list)]

        print(f'\n{os.path.basename(file)}: {len(ignored_list)} files ignored', end='\n')
        result_df = pd.concat([result_df, df_kept]).reset_index(drop=True)

    return result_df


# def read_header(file:str) -> Tuple[int, int, int, int, int]:
#     #reads header of a wav file to get info such as duration, samplerate etc...
#     with open(file, 'rb') as fh:
#        _, size, _ = struct.unpack('<4sI4s', fh.read(12))
#        chunk_header = fh.read(8)
#        subchunkid, _ = struct.unpack('<4sI', chunk_header)
#        if (subchunkid == b'fmt '):
#            _, channels, samplerate, _, _, sampwidth = struct.unpack('HHIIHH', fh.read(16))
#        sampwidth = (sampwidth + 7) // 8
#        framesize = channels * sampwidth
#        frames = size // framesize
#        return sampwidth, frames, samplerate, channels, frames/samplerate


def read_header(file: str) -> Tuple[int, int, int, int]:
    ''' Reads header of a wav file to get info such as duration, samplerate etc...
    Parameter :
        file : path to the wav file
    Returns :
        sampwidth
        frames
        samplerate
        channels
        frames/samplerate
    '''

    with open(file, 'rb') as fh:
        _, size, _ = struct.unpack('<4sI4s', fh.read(12))
        chunk_header = fh.read(8)
        subchunkid, _ = struct.unpack('<4sI', chunk_header)

        if (subchunkid == b'fmt '):
            _, channels, samplerate, _, _, sampwidth = struct.unpack('HHIIHH', fh.read(16))

        chunkOffset = fh.tell()
        found_data = False
        while (chunkOffset < size and not found_data):
            fh.seek(chunkOffset)
            subchunk2id, subchunk2size = struct.unpack('<4sI', fh.read(8))
            if (subchunk2id == b'data'):
                found_data = True

            chunkOffset = chunkOffset + subchunk2size + 8

        if not found_data:
            print('No data chunk found while reading the header. Will fallback on the header size.')
            subchunk2size = (size - 36)

        sampwidth = (sampwidth + 7) // 8
        framesize = channels * sampwidth
        frames = subchunk2size // framesize

        if (size - 36) != subchunk2size:
            print(f'Warning : the size indicated in the header is not the same as the actual file size. This might mean that the file is truncated or otherwise corrupt.\
                \nSupposed size: {size} bytes \nActual size: {subchunk2size} bytes.')

        return sampwidth, frames, samplerate, channels, frames / samplerate

# def get_wav_info(folder):
#     durations=[]
#     wav_files = glob.glob(os.path.join(folder, '**/*.wav'), recursive=True)
#     for file in tqdm(wav_files, 'Getting wav durations...', position=0, leave=True):
#         try:
#             with wave.open(file, 'r') as wav_files:
#                 frames = wav_files.getnframes()
#                 rate = wav_files.getframerate()
#                 durations.append(frames / float(rate))
#         except Exception as e:
#             print(f'An error occured while reading the file {file} : {e}')
#     return durations


def extract_datetime(var: str, tz: pytz._FixedOffset, formats=None) -> Union[dt.datetime, str]:
    ''' Extracts datetime from filename based on the date format
        Parameters :
            var : name of the wav file
            tz : timezone info
            formats : the date template in strftime format. For example, `2017/02/24` has the template `%Y/%m/%d`
                        For more information on strftime template, see https://strftime.org/
        Returns :
            date_obj : datetime corresponding to the datetime found in var
    '''

    if formats is None:
        # add more format if necessary
        formats = [r'\d{4}-\d{2}-\d{2}_\d{2}-\d{2}-\d{2}',
                   r'\d{2}\d{2}\d{2}\d{2}\d{2}\d{2}',
                   r'\d{4}-\d{2}-\d{2}T\d{2}-\d{2}-\d{2}',
                   r'\d{4}-\d{2}-\d{2}T\d{2}:\d{2}:\d{2}',
                   r'\d{4}-\d{2}-\d{2} \d{2}:\d{2}:\d{2}',
                   r'\d{4}_\d{2}_\d{2}_\d{2}_\d{2}_\d{2}',
                   r'\d{4}_\d{2}_\d{2}T\d{2}_\d{2}_\d{2}']
    match = None
    for f in formats:
        match = re.search(f, var)
        if match:
            break
    if match:
        dt_string = match.group()
        if f == r'\d{4}-\d{2}-\d{2}T\d{2}-\d{2}-\d{2}':
            dt_format = '%Y-%m-%dT%H-%M-%S'
        elif f == r'\d{4}-\d{2}-\d{2}_\d{2}-\d{2}-\d{2}':
            dt_format = '%Y-%m-%d_%H-%M-%S'
        elif f == r'\d{2}\d{2}\d{2}\d{2}\d{2}\d{2}':
            dt_format = '%y%m%d%H%M%S'
        elif f == r'\d{2}\d{2}\d{2}_\d{2}\d{2}\d{2}':
            dt_format = '%y%m%d_%H%M%S'
        elif f == r'\d{4}-\d{2}-\d{2} \d{2}:\d{2}:\d{2}':
            dt_format = '%Y-%m-%d %H:%M:%S'
        elif f == r'\d{4}-\d{2}-\d{2}T\d{2}:\d{2}:\d{2}':
            dt_format = '%Y-%m-%dT%H:%M:%S'
        elif f == r'\d{4}_\d{2}_\d{2}_\d{2}_\d{2}_\d{2}':
            dt_format = '%Y_%m_%d_%H_%M_%S'
        elif f == r'\d{4}_\d{2}_\d{2}T\d{2}_\d{2}_\d{2}':
            dt_format = '%Y_%m_%dT%H_%M_%S'
        date_obj = dt.datetime.strptime(dt_string, dt_format)

        if type(tz) is pytz._FixedOffset or tz is pytz.UTC: date_obj = tz.localize(date_obj)
        else: date_obj = pytz.timezone(tz).localize(date_obj)

        return date_obj
    else:
        raise ValueError(f'{var}: No datetime found')


def t_rounder(t: dt.datetime, res: int):
    ''' Rounds a Timestamp according to the user specified resolution : 10s / 1min / 10 min / 1h / 24h
    Parameter :
        t: Timestamp to round
        res: integer corresponding to the new resolution in seconds
    Returns :
        t: rounded Timestamp
    '''

    if res == 600:  # 10min
        minute = t.minute
        minute = math.floor(minute / 10) * 10
        t = t.replace(minute=minute, second=0, microsecond=0)
    elif res == 10:  # 10s
        seconde = t.second
        seconde = math.floor(seconde / 10) * 10
        t = t.replace(second=seconde, microsecond=0)
    elif res == 60:  # 1min
        t = t.replace(second=0, microsecond=0)
    elif res == 3600:  # 1h
        t = t.replace(minute=0, second=0, microsecond=0)
    elif res == 86400:  # 24h
        t = t.replace(hour=0, minute=0, second=0, microsecond=0)
    return t

# def from_str2ts(date):
#     #from APLOSE date string to a timestamp
#     return dt.datetime.strptime(date, '%Y-%m-%dT%H:%M:%S.%f%z').timestamp()

# def from_str2dt(date):
#     #from APLOSE date string to a datetime
#     return dt.datetime.strptime(date, '%Y-%m-%dT%H:%M:%S.%f%z')


def oneday_per_month(time_vector_ts, time_vector_str, vec) -> Tuple[list, list, list, list]:
    # select a random day for each months in input datetimes list and returns all the datetimes of those randomly selected days

    time_vector = [dt.datetime.fromtimestamp(time_vector_ts[i]) for i in range(len(time_vector_ts))]

    datetimes_by_month = {}
    for i in range(len(time_vector)):
        key = (time_vector[i].year, time_vector[i].month)
        if key not in datetimes_by_month:
            datetimes_by_month[key] = []
        datetimes_by_month[key].append((time_vector[i], vec[i], time_vector_str[i]))

    # randomly select one day for each month
    selected_datetimes = []
    selected_vec = []
    selected_str = []
    for dt_by_month in datetimes_by_month.values():
        if len(dt_by_month) > 0:
            month_days = list(set(list_dt[0].day for list_dt in dt_by_month))  # get all unique days in the month
            selected_day = random.choice(month_days)  # randomly select one day
            for i, PG, time_str in dt_by_month:
                if i.day == selected_day:
                    selected_datetimes.append(i)
                    selected_vec.append(PG)
                    selected_str.append(time_str)

    unique_dates = sorted(list(set(i.strftime('%d/%m/%Y') for i in selected_datetimes)), key=lambda x: dt.datetime.strptime(x, '%d/%m/%Y'))
    return [selected_datetimes[i].timestamp() for i in range(len(selected_datetimes))], [selected_vec[i] for i in range(len(selected_vec))], [selected_str[i] for i in range(len(selected_str))], unique_dates


def n_random_hour(time_vector_ts, time_vector_str, vec, n_hour: int, tz, time_step: int) -> Tuple[list, list, list, list]:
    ''' Randomly select n non-overlapping hours from the time vector
    Parameter :
        time_vector_ts : vector of timestamps
        time_vector_str : vector of strings corresponding to the timestamps
        vec: vector of 0/1 representing the absense/presence of a detection at the corresponding timestamp of the time_vector
        n_hour: number of hours to select
        tz : timezone object
        time_step: time bin of the time vector
    Returns :
        t: rounded Timestamp'''

    if type(tz) is not pytz._FixedOffset and tz is not pytz.utc: tz = pytz.timezone(tz)

    if not isinstance(n_hour, int):
        print('n_hour is not an integer')
        return

    selected_time_vector_ts, selected_dates = [], []
    while len(selected_dates) < n_hour:
        # choose a random datetime from the time vector
        rand_idx = random.randrange(len(time_vector_ts))
        rand_datetime = time_vector_ts[rand_idx]

        rand_datetime = np.round(rand_datetime / 3600) * 3600

        selected_dates.append(rand_datetime)

        # select all datetimes that fall within the hour following this datetime
        possible_datetimes = time_vector_ts[rand_idx:rand_idx + round(3600 / time_step) + 1]

        # check if any of the selected datetimes overlap with the previously selected datetimes
        overlap = False
        for i in selected_time_vector_ts:
            if any(i <= time < i + 3600 for time in possible_datetimes):
                overlap = True
                break

        if overlap: continue

        # add the selected datetimes to the list
        selected_time_vector_ts.extend(possible_datetimes)

        # sort the selected datetimes in chronological order
        selected_time_vector_ts.sort()
        selected_dates.sort()

    # extract the corresponding vectors and time strings
    selected_vec = [vec[time_vector_ts.index(i)] for i in tqdm(selected_time_vector_ts, position=0, leave=True)]
    selected_time_vector_str = [time_vector_str[time_vector_ts.index(i)] for i in tqdm(selected_time_vector_ts, position=0, leave=True)]
    selected_dates = [dt.datetime.fromtimestamp(i, tz).strftime('%d/%m/%Y %H:%M:%S') for i in selected_dates]

    return selected_time_vector_ts, selected_time_vector_str, selected_vec, selected_dates


def pick_datetimes(time_vector_ts, time_vector_str, vec, selected_dates, selected_durations, TZ) -> Tuple[list, list, list, list]:
    # user-selected datetimes from the time vector

    selected_df_out = pd.DataFrame({'datetimes': selected_dates, 'durations': selected_durations})

    # format the datetimes and durations from strings to datetimes/timedeltas
    selected_dates = [dt.datetime.strptime(i, '%d/%m/%Y %H:%M:%S').timestamp() for i in selected_dates]
    timedeltas = []
    for i in selected_durations:
        if i.endswith('h'):
            timedeltas.append(dt.timedelta(hours=int(i[:-1])).total_seconds())
        elif i.endswith('m'):
            timedeltas.append(dt.timedelta(minutes=int(i[:-1])).total_seconds())
        elif i.endswith('s'):
            timedeltas.append(dt.timedelta(seconds=int(i[:-1])).total_seconds())
        elif i.endswith('d'):
            timedeltas.append(dt.timedelta(days=int(i[:-1])).total_seconds())
        else:
            print('incorrect duration format')
            return
    selected_durations = timedeltas

    selected_time_vector_ts = []

    for i in range(len(selected_dates)):
        # select all datetimes that fall within the durations following this datetime
        possible_datetimes = [time for time in time_vector_ts if selected_dates[i] <= time <= selected_dates[i] + selected_durations[i]]

        # add the selected datetimes to the list
        selected_time_vector_ts.extend(possible_datetimes)

    # sort the selected datetimes in chronological order
    selected_time_vector_ts.sort()

    # extract the corresponding vectors and time strings
    selected_vec = [vec[time_vector_ts.index(i)] for i in tqdm(selected_time_vector_ts, position=0, leave=True)]
    selected_time_vector_str = [time_vector_str[time_vector_ts.index(i)] for i in tqdm(selected_time_vector_ts, position=0, leave=True)]
    selected_dates = [dt.datetime.fromtimestamp(i, pytz.timezone(TZ)).strftime('%d/%m/%Y %H:%M:%S') for i in selected_dates]

    return selected_time_vector_ts, selected_time_vector_str, selected_vec, selected_df_out


<<<<<<< HEAD
def export2Raven(tuple_info, timestamps, df, timebin_new, bin_height, selection_vec: bool = False, offset: bool = False) -> pd.DataFrame:
=======
# def export2Raven(tuple_info, time_vec, time_str, bin_height, selection_vec=None) -> pd.DataFrame:
def export2Raven(tuple_info, timestamps, df, timebin_new, bin_height, selection_vec:bool = False) -> pd.DataFrame:
>>>>>>> f08a1339
    ''' Export a given vector to Raven formatted table
        Parameters :
            df : dataframe of the detections
            timebin_new : int, duration of the detection boxes to export
            bin_height : the maximum frequency of the exported timebins
            tuple_info : tuple containing info such as the filenames of the wav files, their durations and datetimes
            selection_vec : if it is set to False, all the timebins are exported, else the selection_vec is used to selec the wanted timebins to export, for instance it corresponds to all the positives timebins, containing detections
    '''

<<<<<<< HEAD
    file_list = list(tuple_info[0])
    file_datetimes = tuple_info[1]
    dur = list(tuple_info[2])

    offsets = [(file_datetimes[i] + dt.timedelta(seconds=dur[i])).timestamp() - (file_datetimes[i + 1]).timestamp() for i in range(len(file_datetimes) - 1)]
    offsets_cumsum = (list(np.cumsum([offsets[i] for i in range(len(offsets))])))
    offsets_cumsum.insert(0, 0)
    idx_wav_df = [file_list.index(df['filename'][i]) for i in range(len(df))]

    if timebin_new > 0:

        # time_vec = []
        # for i in range(len(file_list)):
        #     timestamp = file_datetimes[i].timestamp() + offsets_cumsum[i]
        #     durations = np.arange(0, dur[i], timebin_new).astype(int)

        #     for elem in durations:
        #         time_vec.append(timestamp + elem)
        time_vec = np.arange(t_rounder(file_datetimes[0], res=timebin_new).timestamp(), file_datetimes[-1].timestamp() + dur[-1], timebin_new).astype(int)

        if selection_vec is True:
            times_det_beg = [df['start_datetime'][i].timestamp() + offsets_cumsum[idx_wav_df[i]] + 1e-8 * timebin_new for i in range(len(df))]
            times_det_end = [df['end_datetime'][i].timestamp() + offsets_cumsum[idx_wav_df[i]] - 1e-8 * timebin_new for i in range(len(df))]

            det_vec, ranks, k = np.zeros(len(time_vec) - 1, dtype=int), [], 0
            for i in range(len(times_det_beg)):
                for j in range(k, len(time_vec) - 0):
                    if int(times_det_beg[i] * 1e8) in range(int(time_vec[j] * 1e8), int(time_vec[j + 1] * 1e8)) or int(times_det_end[i] * 1e8) in range(int(time_vec[j] * 1e7), int(time_vec[j + 1] * 1e7)):
=======
    # TODO: gérer les dernieres timebin de chaque wav car elles peuvent être < à la timebin duration et donc elles débordent sur le wav suivant pour l'instant
    
    file_list = tuple_info[0]
    file_datetimes = tuple_info[1]
    dur = tuple_info[2]

    if timebin_new > 0:

        time_vec = [elem for i in range(len(timestamps)) for elem in file_datetimes[i].timestamp() + np.arange(0, dur[i], timebin_new).astype(int)]
        ###
        time_vec = list(set(time_vec))
        time_vec.sort()
        ###
        time_str = [str(file_list[i]).split('.wav')[0] + '_+' + str(elem) for i in range(len(file_list)) for elem in np.arange(0, dur[i], timebin_new).astype(int)]

        # if selection_vec is None: selection_vec = [1] * len(time_vec)
        if selection_vec is True:
            times_det_beg = [df['start_datetime'][i].timestamp() for i in range(len(df))]
            times_det_end = [df['end_datetime'][i].timestamp() for i in range(len(df))]

            det_vec, ranks, k = np.zeros(len(time_vec), dtype=int), [], 0
            for i in range(len(times_det_beg)):
                for j in range(k, len(time_vec) - 1):
                    if int(times_det_beg[i] * 1000) in range(int(time_vec[j] * 1000), int(time_vec[j + 1] * 1000)) or int(times_det_end[i] * 1000) in range(int(time_vec[j] * 1000), int(time_vec[j + 1] * 1000)):
>>>>>>> f08a1339
                        ranks.append(j)
                        k = j
                        break
                    else: continue
            ranks = sorted(list(set(ranks)))
<<<<<<< HEAD
            det_vec[np.isin(range(len(time_vec) - 1), ranks)] = 1

        else:
            det_vec = [1] * (len(time_vec) - 1)

        start_time = [int(time_vec[i] - file_datetimes[0].timestamp()) for i in range(0, len(time_vec) - 1)]
        end_time = [int(time_vec[i] - file_datetimes[0].timestamp()) for i in range(1, len(time_vec))]
        delta = [end_time[i] - start_time[i] for i in range(len(start_time))]
        df_time = pd.DataFrame({'start': start_time, 'end': end_time, 'd': delta, 'vec': det_vec})
        df_time_sorted = df_time[(df_time['d'] == timebin_new) & (df_time['vec'] == 1)].reset_index(drop=True)

        df_PG2Raven = pd.DataFrame()
        df_PG2Raven['Selection'] = np.arange(1, len(df_time_sorted) + 1)
        df_PG2Raven['View'], df_PG2Raven['Channel'] = [1] * len(df_time_sorted), [1] * len(df_time_sorted)
        df_PG2Raven['Begin Time (s)'] = df_time_sorted['start']
        df_PG2Raven['End Time (s)'] = df_time_sorted['end']
        df_PG2Raven['Low Freq (Hz)'] = [0] * len(df_time_sorted)
        df_PG2Raven['High Freq (Hz)'] = [bin_height] * len(df_time_sorted)
        df_PG2Raven['offset_cumsum'] = offsets_cumsum[idx_wav_df[i]]
=======
            det_vec[np.isin(range(len(time_vec)), ranks)] = 1
        else:
            det_vec = [1] * len(time_vec)

        offsets = [(file_datetimes[i] + dt.timedelta(seconds=dur[i])).timestamp() - (file_datetimes[i + 1]).timestamp() for i in range(len(file_datetimes) - 1)]
        offsets_cumsum = (list(np.cumsum([offsets[i] for i in range(len(offsets))])))
        offsets_cumsum.insert(0, 0)

        test_name = list(np.array([file.split('.wav')[0] for file in file_list]))  # extract file names without extension
        idx_wav_Raven = [test_name.index(time_str[i].split('_+')[0]) for i in range(len(time_vec))]
        
        
        #### investigation boite 419 JB
        # start_datetime = int(time_vec[i] - file_datetimes[0].timestamp()) + offsets_cumsum[idx_wav_Raven[i]]
        # start_datetime = time_vec[i]
        # pd.to_datetime(time_vec[i], unit='s')
        # pd.to_datetime(time_vec[i+1], unit='s')

        # test = np.where(det_vec == 1)[0] #i=74234
        # file_list[1125]
        # det_vec[i-1]
        # det_vec[i]
        # det_vec[i+1]
        ####
        #### investigation boite 163
        # start_datetime = int(time_vec[i] - file_datetimes[0].timestamp()) + offsets_cumsum[idx_wav_Raven[i]]
        # start_datetime = time_vec[i]
        # pd.to_datetime(time_vec[i], unit='s')
        # pd.to_datetime(time_vec[i+1], unit='s')

        # test = np.where(det_vec == 1)[0] #i=74234
        # file_list[1125]
        # det_vec[i-1]
        # det_vec[i]
        # det_vec[i+1]
        ####
        
        start_datetime = [int(time_vec[i] - file_datetimes[0].timestamp()) + offsets_cumsum[idx_wav_Raven[i]] for i in range(len(time_vec) - 1) if det_vec[i-1] == 1]
        end_datetime = [int(time_vec[i] - file_datetimes[0].timestamp()) + (time_vec[i + 1] - time_vec[i]) + offsets_cumsum[idx_wav_Raven[i]] for i in range(len(time_vec) - 1) if det_vec[i-1] == 1]

        ###
        # delta = [end_datetime[i] - start_datetime[i] for i in range(len(start_datetime))]
        # start_datetime = int(time_vec[i] - file_datetimes[0].timestamp()) + offsets_cumsum[idx_wav_Raven[i]]
        # end_datetime = int(time_vec[i] - file_datetimes[0].timestamp()) + (time_vec[i + 1] - time_vec[i]) + offsets_cumsum[idx_wav_Raven[i]]

        ###




        df_PG2Raven = pd.DataFrame()
        df_PG2Raven['Selection'] = np.arange(1, len(start_datetime) + 1)
        df_PG2Raven['View'], df_PG2Raven['Channel'] = [1] * len(start_datetime), [1] * len(start_datetime)
        df_PG2Raven['Begin Time (s)'] = start_datetime
        df_PG2Raven['End Time (s)'] = end_datetime
        df_PG2Raven['Low Freq (Hz)'] = [0] * len(start_datetime)
        df_PG2Raven['High Freq (Hz)'] = [bin_height] * len(start_datetime)

        # Convert relevant columns to NumPy arrays
        begin_times = np.array(df_PG2Raven['Begin Time (s)'])
        end_times = np.array(df_PG2Raven['End Time (s)'])

        # Calculate durations using vectorized operations
        durations = end_times - begin_times

        # Filter rows based on duration using boolean indexing
        rows_to_keep = durations <= 10 * np.median(durations)
        df_PG2Raven = df_PG2Raven[rows_to_keep]

        # Update the 'Selection' column with consecutive numbers
        df_PG2Raven['Selection'] = np.arange(1, len(df_PG2Raven) + 1)

    else:
        file_list = list(file_list)

        offsets = [(file_datetimes[i] + dt.timedelta(seconds=dur[i])).timestamp() - (file_datetimes[i + 1]).timestamp() for i in range(len(file_datetimes) - 1)]
        offsets_cumsum = (list(np.cumsum([offsets[i] for i in range(len(offsets))])))
        offsets_cumsum.insert(0, 0)

        idx_wav_Raven = [file_list.index(df['filename'][i]) for i in range(len(df))]

        start_time = [df['start_time'][i] + offsets_cumsum[idx_wav_Raven[i]] for i in range(len(df))]
        end_time = [df['end_time'][i] + offsets_cumsum[idx_wav_Raven[i]] for i in range(len(df))]

        df_PG2Raven = pd.DataFrame()
        df_PG2Raven['Selection'] = np.arange(1, len(df) + 1)
        df_PG2Raven['View'], df_PG2Raven['Channel'] = [1] * len(df), [1] * len(df)
        df_PG2Raven['Begin Time (s)'] = start_time
        df_PG2Raven['End Time (s)'] = end_time
        df_PG2Raven['Low Freq (Hz)'] = df['start_frequency']
        df_PG2Raven['High Freq (Hz)'] = df['end_frequency']
>>>>>>> f08a1339

    else:
        start_time = [df['start_time'][i] + offsets_cumsum[idx_wav_df[i]] for i in range(len(df))]
        end_time = [df['end_time'][i] + offsets_cumsum[idx_wav_df[i]] for i in range(len(df))]

        df_PG2Raven = pd.DataFrame()
        df_PG2Raven['Selection'] = np.arange(1, len(df) + 1)
        df_PG2Raven['View'], df_PG2Raven['Channel'] = [1] * len(df), [1] * len(df)
        df_PG2Raven['Begin Time (s)'] = start_time
        df_PG2Raven['End Time (s)'] = end_time
        df_PG2Raven['Low Freq (Hz)'] = df['start_frequency']
        df_PG2Raven['High Freq (Hz)'] = df['end_frequency']

    if offset is True:
        df_offset = pd.DataFrame({'filename': file_list, 'offset_cumsum': offsets_cumsum})
        return df_PG2Raven, df_offset
    else:
        return df_PG2Raven


def get_season(ts: dt.datetime) -> str:
    ''' 'day of year' ranges for the northern hemisphere
        Parameter :
            ts : datetime
        Returns :
            season : string corresponding to the season and year of the datetime (ex : if datetime is 01/01/2023, returns 'winter 2022')
    '''
    winter1 = range(1, 80)
    spring = range(80, 172)
    summer = range(172, 264)
    autumn = range(264, 355)
    winter2 = range(355, 367)

    if ts.dayofyear in spring: season = 'spring' + ' ' + str(ts.year)
    elif ts.dayofyear in summer: season = 'summer' + ' ' + str(ts.year)
    elif ts.dayofyear in autumn: season = 'autumn' + ' ' + str(ts.year)
    elif ts.dayofyear in winter1: season = 'winter' + ' ' + str(ts.year - 1)
    elif ts.dayofyear in winter2: season = 'winter' + ' ' + str(ts.year)

    return season


def load_glider_nav():
    ''' Load the navigation data from glider output files
        Parameter :
        Returns :
            df : dataframe with glider navigation data
    '''
    root = Tk()
    root.withdraw()
    directory = filedialog.askdirectory(title='Select master folder')

    all_rows = []  # Initialize an empty list to store the contents of all CSV files
    yo = []  # List to store the file numbers
    file = []

    first_file = True
    file_number = 1  # Initialize the file number

    for filename in os.listdir(directory):
        if filename.endswith('.gz'):
            file_path = os.path.join(directory, filename)

            with gzip.open(file_path, 'rt') as gz_file:
                delimiter = ';'  # Specify the desired delimiter
                gz_reader = pd.read_csv(gz_file, delimiter=delimiter)
                # If it's the first file, append the header row
                if first_file:
                    all_rows.append(gz_reader.columns.tolist())
                    first_file = False
                # Add the rows from the current CSV file to the all_rows list
                all_rows.extend(gz_reader.values.tolist())
                # Add yo number to the yo list
                yo.extend([filename.split('.')[-2]] * len(gz_reader))
                file.extend([filename] * len(gz_reader))
                file_number += 1  # Increment the file number for the next file

    # Create a DataFrame from the combined data
    df = pd.DataFrame(all_rows)
    df.columns = df.iloc[0]  # set 1st row as headers
    df = df.iloc[1:, 0:-1]  # delete last column and 1st row

    # Add the yo number to the DataFrame
    df['yo'] = [int(x) for x in yo]

    df['file'] = file
    df = df.sort_values(by=['Timestamp'])
    df = df.drop(df[(df['Lat'] == 0) & (df['Lon'] == 0)].index).reset_index(drop=True)
    df['Lat DD'] = [int(x) + (((x - int(x)) / 60) * 100) for x in df['Lat'] / 100]
    df['Lon DD'] = [int(x) + (((x - int(x)) / 60) * 100) for x in df['Lon'] / 100]
    df['Datetime'] = [dt.datetime.strptime(x, '%d/%m/%Y %H:%M:%S') for x in df['Timestamp']]
    df['Depth'] = -df['Depth']

    return df


__converter = {
    '%Y': r'[12][0-9]{3}',
    '%y': r'[0-9]{2}',
    '%m': r'(0[1-9]|1[0-2])',
    '%d': r'([0-2][0-9]|3[0-1])',
    '%H': r'([0-1][0-9]|2[0-4])',
    '%I': r'(0[1-9]|1[0-2])',
    '%p': r'(AM|PM)',
    '%M': r'[0-5][0-9]',
    '%S': r'[0-5][0-9]',
    '%f': r'[0-9]{6}',
}


def convert_template_to_re(date_template: str) -> str:
    ''' Converts a template in strftime format to a matching regular expression
    Parameter :
        date_template: the template in strftime format
    Returns :
        The regular expression matching the template
    '''

    res = ''
    i = 0
    while i < len(date_template):
        if date_template[i: i + 2] in __converter:
            res += __converter[date_template[i: i + 2]]
            i += 1
        else:
            res += date_template[i]
        i += 1

    return res


def get_timestamps() -> pd.DataFrame:
    '''
    Read infos from APLOSE files timestamps.csv OR file_metadata.csv
    Parameters :
    Returns
        df_timestamps : TYPE
            DESCRIPTION.
    '''

    root = Tk()
    root.withdraw()
    timestampcsv_path = filedialog.askopenfilename(title='Select the timestamp.csv file', filetypes=[('CSV files', '*.csv')])
    root = Tk()
    root.withdraw()
    df_timestamps = pd.read_csv(timestampcsv_path)

    return df_timestamps


def find_files(f_type: str, ext: str, path: str = None, msg: str = None, n_dir: int = 1) -> list:
    ''' Based on selection_type, ask the user a folder and yields all the wav files inside it or ask the user multiple wav files
    Parameters :
        f_type : str, either 'dir' or 'file'
        ext : str, ex: 'wav'
        path : string, the user can specify the path of the askfolder dialog to open
        msg : string, the user can specify a message to display on the askfolder dialog
    Returns :
        selected_files : list of the paths of the wav files
    '''
    root = Tk()
    root.withdraw()

    # Define the file types to display in the dialog

    selected_files = []

    if f_type == 'dir':

        directory = []
        if path is None:
            for i in range(n_dir):
                directory.append(filedialog.askdirectory(initialdir=path, title='Select {0} folder {1}'.format(ext, i + 1)))

        else:
            directory = os.path.join(path, 'wav')

        if directory:
            [selected_files.extend(glob.glob(os.path.join(d, '**/*.{0}'.format(ext)), recursive=True)) for d in directory]

    elif f_type == 'file':
        # If the user wants to select multiple files, show the file dialog
        file_paths = filedialog.askopenfilenames(initialdir=path, title='Select {0} files {1}'.format(ext, msg), filetypes=[('{0} files'.format(ext), '*.{0}'.format(ext))])
        selected_files.extend(file_paths)

    return selected_files


def get_tz(file):
    '''Extract the tz from a detection file list
    if more than one tz is present UTC is chosen by default
    Parameters :
        file : list of APLOSE formatted detection files
    Returns:
        tz: pytz.tz object
    '''

    tz = []
    if isinstance(file, list):
        if len(file) == 1: [file] = file  # Convert the single string to a list with one element
        else:
            for i in file:
                dt = pd.to_datetime(pd.read_csv(i, usecols=['start_datetime'])['start_datetime'], format='%Y-%m-%dT%H:%M:%S.%f%z').tolist()
                tz.append(list(set([x.tz for x in dt]))[0])
            tz = list(set(tz))
            if len(tz) == 1: tz = tz[0]
            else:
                print('More than one tz present on detection files, UTC is selected')
                tz = pytz.UTC
        return tz
    else:
        dt = pd.to_datetime(pd.read_csv(file, usecols=['start_datetime'])['start_datetime'].tolist(), format='%Y-%m-%dT%H:%M:%S.%f%z')
        tz = list(set([x.tz for x in dt]))

        if len(tz) == 1:
            return tz[0]
        elif len(tz) > 1:
            print('More than one timezone present in file')
        else: print('error tz')


# def input_date(msg):

#     title = 'Date'
#     fieldNames = ['Year [YYYY]', 'Month [m]', 'Day [d]', 'Hour [H]', 'Minute [M]', 'Second [S]', 'Timezone [+/-HHMM]']
#     fieldValues = []  # we start with blanks for the values
#     fieldValues = easygui.multenterbox(msg, title, fieldNames)

#     # make sure that none of the fields was left blank
#     while 1:
#         if fieldValues is None: break
#         errmsg = ''
#         for i in range(len(fieldNames)):
#             if fieldValues[i].strip() == '':
#                 errmsg = errmsg + ("'%s' is a required field.\n\n" % fieldNames[i])
#         if errmsg == '': break  # no problems found
#         fieldValues = easygui.multenterbox(errmsg, title, fieldNames, fieldValues)
#     print('Reply was:', fieldValues)

#     hours_offset = int(fieldValues[-1][:3])
#     minutes_offset = int(fieldValues[-1][3:])
#     tz = pytz.FixedOffset(hours_offset * 60 + minutes_offset)

#     date_dt = dt.datetime(*map(int, fieldValues[:-1]), 0, tz)

#     return date_dt

def input_date(msg):
    ''' Based on selection_type, ask the user a folder and yields all the wav files inside it or ask the user multiple wav files
        Parameters :
            msg : Message to tell the user what date they have to enter (begin, end...)
        Returns :
            date_dt : aware datetime entered by the user
    '''

    title = 'Date'
    fieldNames = ['Year [YYYY]', 'Month [m]', 'Day [d]', 'Hour [H]', 'Minute [M]', 'Second [S]', 'Timezone [+/-HHMM]']
    fieldValues = []  # Initialize with empty values

    while True:
        fieldValues = easygui.multenterbox(msg, title, fieldNames, fieldValues)

        if fieldValues is None:
            # User canceled the input
            return None

        errmsg = ''
        for i in range(len(fieldNames)):
            if fieldValues[i].strip() == '':
                errmsg += f"'{fieldNames[i]}' is a required field.\n"

        if errmsg == '':
            break  # No validation errors

        easygui.msgbox(errmsg, title)

    year, month, day, hour, minute, second = map(int, fieldValues[:-1])
    hours_offset = int(fieldValues[-1][:3])
    minutes_offset = int(fieldValues[-1][3:])
    tz = pytz.FixedOffset(hours_offset * 60 + minutes_offset)

    date_dt = dt.datetime(year, month, day, hour, minute, second, tzinfo=tz)
    return date_dt


def suntime_hour(begin_deploy, end_deploy, timeZ, lat, lon):
    """ Fetch sunrise and sunset hours for dates between date_beg and date_end
    Parameters :
        date_beg : str Date in format 'YYYY-mm-dd'. Start date of when to fetch sun hour
        date_end : str Date in format 'YYYY-mm-dd'. End date of when to fetch sun hour
        timeZ : tz_data, FixedOffset object of pytz module
        lat : str latitude in Decimal Degrees
        lon : str longitude in Decimal Degrees
    Returns :
        hour_sunrise : list of float with sunrise decimal hours for each day between date_beg and date_end
        hour_sunset : list of float with sunset decimal hours for each day between date_beg and date_end
    """

    # Infos sur la localisation
    gps = astral.LocationInfo(timezone=timeZ, latitude=lat, longitude=lon)
    # List of days during when the data were recorded
    list_time = pd.date_range(begin_deploy, end_deploy)
    h_sunrise = []
    h_sunset = []
    dt_dusk = []
    dt_dawn = []
    dt_day = []
    dt_night = []
    astral.Depression = 12  # nautical twilight see def here : https://www.timeanddate.com/astronomy/nautical-twilight.html

    # For each day : find time of sunset, sun rise, begin dawn and dusk
    for day in list_time:
        # suntime = sun(gps.observer, date=day, dawn_dusk_depression=astral.Depression)
        suntime = sun(gps.observer, date=day)
        dawn_dt = (suntime['dawn'])
        dusk_dt = (suntime['dusk'])
        day_dt = (suntime['sunrise'])
        night_dt = (suntime['sunset'])

        day_hour = day_dt.hour + day_dt.minute / 60
        night_hour = night_dt.hour + night_dt.minute / 60
        h_sunrise.append(day_hour)
        h_sunset.append(night_hour)
        dt_dusk.append(dusk_dt)
        dt_dawn.append(dawn_dt)
        dt_day.append(day_dt)
        dt_night.append(night_dt)
    return h_sunrise[0:-1], h_sunset[0:-1], dt_dusk, dt_dawn, dt_day, dt_night


def stats_diel_pattern(df_detections: pd.DataFrame, begin_date: dt.datetime, end_date: dt.datetime, lat: float = None, lon: float = None):
    """ Plot detection proportions for each light regime (night/dawn/day/dawn)
    Parameters :
        begin_date : begin datetime of data to analyse
        end_date : end datetime of data to analyse
        lat : float latitude in Decimal Degrees
        lon : float longitude in Decimal Degrees
    Returns :
        lr : df used to plot the detections
        BoxName : list of light regimes
    """

    tz_data = df_detections['start_datetime'][0].tz

    if not isinstance(lat, float) and not isinstance(lat, int) and lat is not None:
        raise ValueError('Invalid latitude')
    elif not isinstance(lon, float) and not isinstance(lon, int) and lon is not None:
        raise ValueError('Invalid longitude')
    elif lat is None or lon is None:
        # User input : gps coordinates in Decimal Degrees
        title = "Coordinates in degree° minute' "
        msg = "Latitudes (N/S) and longitudes (E/W)"
        fieldNames = ["Lat Decimal Degree", "Lon Decimal Degree"]
        fieldValues = easygui.multenterbox(msg, title, fieldNames)

        # make sure that none of the fields was left blank
        while 1:
            if fieldValues is None: break
            errmsg = ""
            for i in range(len(fieldNames)):
                value = fieldValues[i]
                if not value.strip():
                    errmsg = errmsg + ('"%s" is a required field.\n\n' % fieldNames[i])
                elif not isinstance(value, float) and not isinstance(value, int):
                    errmsg = errmsg + ('"%s" must be a valid number.\n\n' % fieldNames[i])
            if errmsg == "": break  # no problems found
            fieldValues = easygui.multpasswordbox(errmsg, title, fieldNames, fieldValues)
            print("Reply was:", fieldValues)

            lat = fieldValues[0]
            lon = fieldValues[1]

    # Compute sunrise and sunset decimal hour at the dataset location
    # Seems to only work with UTC data ?
    [_, _, dt_dusk, dt_dawn, dt_day, dt_night] = suntime_hour(begin_date, end_date, tz_data, lat, lon)

    # List of days in the dataset
    list_days = [dt.date(d.year, d.month, d.day) for d in dt_day]
    # Compute dusk_duration, dawn_duration, day_duration, night_duration
    dawn_duration = [b - a for a, b in zip(dt_dawn, dt_day)]
    day_duration = [b - a for a, b in zip(dt_day, dt_night)]
    dusk_duration = [b - a for a, b in zip(dt_night, dt_dusk)]
    night_duration = [dt.timedelta(hours=24) - dawn - day - dusk for dawn, day, dusk in zip(dawn_duration, day_duration, dusk_duration)]
    # Convert to decimal
    dawn_duration_dec = [dawn_d.total_seconds() / 3600 for dawn_d in dawn_duration]
    day_duration_dec = [day_d.total_seconds() / 3600 for day_d in day_duration]
    dusk_duration_dec = [dusk_d.total_seconds() / 3600 for dusk_d in dusk_duration]
    night_duration_dec = [night_d.total_seconds() / 3600 for night_d in night_duration]

    # Assign a light regime to each detection
    # : 1 = night ; 2 = dawn ; 3 = day ; 4 = dusk
    day_det = [start_datetime.date() for start_datetime in df_detections['start_datetime']]
    light_regime = []
    for idx_day, day in enumerate(list_days):
        for idx_det, d in enumerate(day_det):
            # If the detection occured during 'day'
            if d == day:
                if df_detections['start_datetime'][idx_det] > dt_dawn[idx_day] and df_detections['start_datetime'][idx_det] < dt_day[idx_day]:
                    lr = 2
                    light_regime.append(lr)
                elif df_detections['start_datetime'][idx_det] > dt_day[idx_day] and df_detections['start_datetime'][idx_det] < dt_night[idx_day]:
                    lr = 3
                    light_regime.append(lr)
                elif df_detections['start_datetime'][idx_det] > dt_night[idx_day] and df_detections['start_datetime'][idx_det] < dt_dusk[idx_day]:
                    lr = 4
                    light_regime.append(lr)
                else:
                    lr = 1
                    light_regime.append(lr)

    # For each day, count the number of detection per light regime
    nb_det_night = []
    nb_det_dawn = []
    nb_det_day = []
    nb_det_dusk = []
    for idx_day, day in enumerate(list_days):
        # Find index of detections that occured during 'day'
        idx_det = [idx for idx, det in enumerate(day_det) if det == day]
        if idx_det == []:
            lr = 0
            nb_det_night.append(lr)
            nb_det_dawn.append(lr)
            nb_det_day.append(lr)
            nb_det_dusk.append(lr)
        else:
            nb_det_night.append(light_regime[idx_det[0]:idx_det[-1]].count(1))
            nb_det_dawn.append(light_regime[idx_det[0]:idx_det[-1]].count(2))
            nb_det_day.append(light_regime[idx_det[0]:idx_det[-1]].count(3))
            nb_det_dusk.append(light_regime[idx_det[0]:idx_det[-1]].count(4))

    # For each day :  compute number of detection per light regime corrected by ligh regime duration
    nb_det_night_corr = [(nb / d) for nb, d in zip(nb_det_night, night_duration_dec)]
    nb_det_dawn_corr = [(nb / d) for nb, d in zip(nb_det_dawn, dawn_duration_dec)]
    nb_det_day_corr = [(nb / d) for nb, d in zip(nb_det_day, day_duration_dec)]
    nb_det_dusk_corr = [(nb / d) for nb, d in zip(nb_det_dusk, dusk_duration_dec)]

    # Normalize by daily average number of detection per hour
    av_daily_nbdet = []
    nb_det_night_corr_norm = []
    nb_det_dawn_corr_norm = []
    nb_det_day_corr_norm = []
    nb_det_dusk_corr_norm = []

    for idx_day, day in enumerate(list_days):
        # Find index of detections that occured during 'day'
        idx_det = [idx for idx, det in enumerate(day_det) if det == day]
        # Compute daily average number of detections per hour
        a = len(idx_det) / 24
        av_daily_nbdet.append(a)
        if a == 0:
            nb_det_night_corr_norm.append(0)
            nb_det_dawn_corr_norm.append(0)
            nb_det_day_corr_norm.append(0)
            nb_det_dusk_corr_norm.append(0)
        else:
            nb_det_night_corr_norm.append(nb_det_night_corr[idx_day] - a)
            nb_det_dawn_corr_norm.append(nb_det_dawn_corr[idx_day] - a)
            nb_det_day_corr_norm.append(nb_det_day_corr[idx_day] - a)
            nb_det_dusk_corr_norm.append(nb_det_dusk_corr[idx_day] - a)

    LIGHTR = [nb_det_night_corr_norm, nb_det_dawn_corr_norm, nb_det_day_corr_norm, nb_det_dusk_corr_norm]
    BoxName = ['Night', 'Dawn', 'Day', 'Dusk']

    lr = pd.DataFrame(LIGHTR, index=BoxName).transpose()

    return lr, BoxName


def stat_box_day(data_test: pd.DataFrame, df_detections: pd.DataFrame) -> pd.DataFrame:
    """ Plot detection proportions for each hour of the day
    Parameters :
        data_test : df with data infos
        df_detections : APLOSE formatted df of the detections
    Returns :
        result : df used to plot the detections
    """

    hour_list = ['{:02d}:00'.format(i) for i in range(24)]
    hour_list.append('00:00')

    df_detections['date'] = [dt.datetime.strftime(i.date(), '%d/%m/%Y') for i in df_detections['start_datetime']]
    df_detections['season'] = [get_season(i) for i in df_detections['start_datetime']]
    df_detections['dataset'] = [i.replace('_', ' ') for i in df_detections['dataset']]

    vec1 = [[data_test['beg_deployment'][i]] * len(data_test['df_detections'][i]) for i in data_test.index]
    vec2 = [[data_test['end_deployment'][i]] * len(data_test['df_detections'][i]) for i in data_test.index]
    start_deploy, end_deploy = [], []
    [start_deploy.extend(inner_list) for inner_list in vec1]
    [end_deploy.extend(inner_list) for inner_list in vec2]
    df_detections['start_deploy'] = [pd.to_datetime(d) for d in start_deploy]
    df_detections['end_deploy'] = [pd.to_datetime(d) for d in end_deploy]

    result = {}
    list_dates = sorted(list(set(df_detections['date'])))  # list of dates
    for date in list_dates:
        detection_bydate = df_detections[df_detections['date'] == date]  # sub-dataframe : per date
        list_datasets = sorted(list(set(detection_bydate['dataset'])))  # dataset list for date=date

        for dataset in list_datasets:
            df = detection_bydate[detection_bydate['dataset'] == dataset].set_index('start_datetime')  # sub-dataframe : per date & per dataset

            # number of detections per hour of the day at date and at dataset
            detection_per_dataset = [len(df.between_time(hour_list[j], hour_list[j + 1], inclusive='left')) for j in (range(len(hour_list) - 1))]

            deploy_beg_ts, deploy_end_ts = int(df['start_deploy'][0].timestamp()), int(df['end_deploy'][0].timestamp())

            list_present_h = [dt.datetime.fromtimestamp(i) for i in list(range(deploy_beg_ts, deploy_end_ts, 3600))]
            list_present_h2 = [dt.datetime.strftime(list_present_h[i], '%d/%m/%Y %H') for i in range(len(list_present_h))]

            list_deploy_d = sorted(list(set([dt.datetime.strftime(dt.datetime.fromtimestamp(i), '%d/%m/%Y') for i in list(range(deploy_beg_ts, deploy_end_ts, 3600))])))
            list_deploy_d2 = [d for i, d in enumerate(list_deploy_d) if d in date][0]

            list_present_h3 = []
            for item in list_present_h2:
                if item.startswith(list_deploy_d2):
                    list_present_h3.append(item)

            list_deploy = [df['date'][0] + ' ' + n for n in [f'{i:02}' for i in range(0, 24)]]

            for i, h in enumerate(list_deploy):
                if h not in list_present_h3:
                    detection_per_dataset[i] = np.nan

            result[dataset, date] = detection_per_dataset

    return pd.DataFrame(result).T<|MERGE_RESOLUTION|>--- conflicted
+++ resolved
@@ -190,11 +190,7 @@
     Returns:
         df_new : detection dataframe with the new timebin
     '''
-<<<<<<< HEAD
     if isinstance(df, pd.DataFrame) is False:
-=======
-    if isinstance(df, pd.DataFrame) == False:
->>>>>>> f08a1339
         raise Exception("Not a dataframe passed, reshape aborted")
 
     annotators = list(df['annotator'].drop_duplicates())
@@ -652,12 +648,7 @@
     return selected_time_vector_ts, selected_time_vector_str, selected_vec, selected_df_out
 
 
-<<<<<<< HEAD
 def export2Raven(tuple_info, timestamps, df, timebin_new, bin_height, selection_vec: bool = False, offset: bool = False) -> pd.DataFrame:
-=======
-# def export2Raven(tuple_info, time_vec, time_str, bin_height, selection_vec=None) -> pd.DataFrame:
-def export2Raven(tuple_info, timestamps, df, timebin_new, bin_height, selection_vec:bool = False) -> pd.DataFrame:
->>>>>>> f08a1339
     ''' Export a given vector to Raven formatted table
         Parameters :
             df : dataframe of the detections
@@ -667,7 +658,6 @@
             selection_vec : if it is set to False, all the timebins are exported, else the selection_vec is used to selec the wanted timebins to export, for instance it corresponds to all the positives timebins, containing detections
     '''
 
-<<<<<<< HEAD
     file_list = list(tuple_info[0])
     file_datetimes = tuple_info[1]
     dur = list(tuple_info[2])
@@ -696,38 +686,11 @@
             for i in range(len(times_det_beg)):
                 for j in range(k, len(time_vec) - 0):
                     if int(times_det_beg[i] * 1e8) in range(int(time_vec[j] * 1e8), int(time_vec[j + 1] * 1e8)) or int(times_det_end[i] * 1e8) in range(int(time_vec[j] * 1e7), int(time_vec[j + 1] * 1e7)):
-=======
-    # TODO: gérer les dernieres timebin de chaque wav car elles peuvent être < à la timebin duration et donc elles débordent sur le wav suivant pour l'instant
-    
-    file_list = tuple_info[0]
-    file_datetimes = tuple_info[1]
-    dur = tuple_info[2]
-
-    if timebin_new > 0:
-
-        time_vec = [elem for i in range(len(timestamps)) for elem in file_datetimes[i].timestamp() + np.arange(0, dur[i], timebin_new).astype(int)]
-        ###
-        time_vec = list(set(time_vec))
-        time_vec.sort()
-        ###
-        time_str = [str(file_list[i]).split('.wav')[0] + '_+' + str(elem) for i in range(len(file_list)) for elem in np.arange(0, dur[i], timebin_new).astype(int)]
-
-        # if selection_vec is None: selection_vec = [1] * len(time_vec)
-        if selection_vec is True:
-            times_det_beg = [df['start_datetime'][i].timestamp() for i in range(len(df))]
-            times_det_end = [df['end_datetime'][i].timestamp() for i in range(len(df))]
-
-            det_vec, ranks, k = np.zeros(len(time_vec), dtype=int), [], 0
-            for i in range(len(times_det_beg)):
-                for j in range(k, len(time_vec) - 1):
-                    if int(times_det_beg[i] * 1000) in range(int(time_vec[j] * 1000), int(time_vec[j + 1] * 1000)) or int(times_det_end[i] * 1000) in range(int(time_vec[j] * 1000), int(time_vec[j + 1] * 1000)):
->>>>>>> f08a1339
                         ranks.append(j)
                         k = j
                         break
                     else: continue
             ranks = sorted(list(set(ranks)))
-<<<<<<< HEAD
             det_vec[np.isin(range(len(time_vec) - 1), ranks)] = 1
 
         else:
@@ -740,106 +703,13 @@
         df_time_sorted = df_time[(df_time['d'] == timebin_new) & (df_time['vec'] == 1)].reset_index(drop=True)
 
         df_PG2Raven = pd.DataFrame()
-        df_PG2Raven['Selection'] = np.arange(1, len(df_time_sorted) + 1)
-        df_PG2Raven['View'], df_PG2Raven['Channel'] = [1] * len(df_time_sorted), [1] * len(df_time_sorted)
+        df_PG2Raven['Selection'] = np.arange(1, len(df) + 1)
+        df_PG2Raven['View'], df_PG2Raven['Channel'] = [1] * len(df), [1] * len(df)
         df_PG2Raven['Begin Time (s)'] = df_time_sorted['start']
         df_PG2Raven['End Time (s)'] = df_time_sorted['end']
         df_PG2Raven['Low Freq (Hz)'] = [0] * len(df_time_sorted)
         df_PG2Raven['High Freq (Hz)'] = [bin_height] * len(df_time_sorted)
         df_PG2Raven['offset_cumsum'] = offsets_cumsum[idx_wav_df[i]]
-=======
-            det_vec[np.isin(range(len(time_vec)), ranks)] = 1
-        else:
-            det_vec = [1] * len(time_vec)
-
-        offsets = [(file_datetimes[i] + dt.timedelta(seconds=dur[i])).timestamp() - (file_datetimes[i + 1]).timestamp() for i in range(len(file_datetimes) - 1)]
-        offsets_cumsum = (list(np.cumsum([offsets[i] for i in range(len(offsets))])))
-        offsets_cumsum.insert(0, 0)
-
-        test_name = list(np.array([file.split('.wav')[0] for file in file_list]))  # extract file names without extension
-        idx_wav_Raven = [test_name.index(time_str[i].split('_+')[0]) for i in range(len(time_vec))]
-        
-        
-        #### investigation boite 419 JB
-        # start_datetime = int(time_vec[i] - file_datetimes[0].timestamp()) + offsets_cumsum[idx_wav_Raven[i]]
-        # start_datetime = time_vec[i]
-        # pd.to_datetime(time_vec[i], unit='s')
-        # pd.to_datetime(time_vec[i+1], unit='s')
-
-        # test = np.where(det_vec == 1)[0] #i=74234
-        # file_list[1125]
-        # det_vec[i-1]
-        # det_vec[i]
-        # det_vec[i+1]
-        ####
-        #### investigation boite 163
-        # start_datetime = int(time_vec[i] - file_datetimes[0].timestamp()) + offsets_cumsum[idx_wav_Raven[i]]
-        # start_datetime = time_vec[i]
-        # pd.to_datetime(time_vec[i], unit='s')
-        # pd.to_datetime(time_vec[i+1], unit='s')
-
-        # test = np.where(det_vec == 1)[0] #i=74234
-        # file_list[1125]
-        # det_vec[i-1]
-        # det_vec[i]
-        # det_vec[i+1]
-        ####
-        
-        start_datetime = [int(time_vec[i] - file_datetimes[0].timestamp()) + offsets_cumsum[idx_wav_Raven[i]] for i in range(len(time_vec) - 1) if det_vec[i-1] == 1]
-        end_datetime = [int(time_vec[i] - file_datetimes[0].timestamp()) + (time_vec[i + 1] - time_vec[i]) + offsets_cumsum[idx_wav_Raven[i]] for i in range(len(time_vec) - 1) if det_vec[i-1] == 1]
-
-        ###
-        # delta = [end_datetime[i] - start_datetime[i] for i in range(len(start_datetime))]
-        # start_datetime = int(time_vec[i] - file_datetimes[0].timestamp()) + offsets_cumsum[idx_wav_Raven[i]]
-        # end_datetime = int(time_vec[i] - file_datetimes[0].timestamp()) + (time_vec[i + 1] - time_vec[i]) + offsets_cumsum[idx_wav_Raven[i]]
-
-        ###
-
-
-
-
-        df_PG2Raven = pd.DataFrame()
-        df_PG2Raven['Selection'] = np.arange(1, len(start_datetime) + 1)
-        df_PG2Raven['View'], df_PG2Raven['Channel'] = [1] * len(start_datetime), [1] * len(start_datetime)
-        df_PG2Raven['Begin Time (s)'] = start_datetime
-        df_PG2Raven['End Time (s)'] = end_datetime
-        df_PG2Raven['Low Freq (Hz)'] = [0] * len(start_datetime)
-        df_PG2Raven['High Freq (Hz)'] = [bin_height] * len(start_datetime)
-
-        # Convert relevant columns to NumPy arrays
-        begin_times = np.array(df_PG2Raven['Begin Time (s)'])
-        end_times = np.array(df_PG2Raven['End Time (s)'])
-
-        # Calculate durations using vectorized operations
-        durations = end_times - begin_times
-
-        # Filter rows based on duration using boolean indexing
-        rows_to_keep = durations <= 10 * np.median(durations)
-        df_PG2Raven = df_PG2Raven[rows_to_keep]
-
-        # Update the 'Selection' column with consecutive numbers
-        df_PG2Raven['Selection'] = np.arange(1, len(df_PG2Raven) + 1)
-
-    else:
-        file_list = list(file_list)
-
-        offsets = [(file_datetimes[i] + dt.timedelta(seconds=dur[i])).timestamp() - (file_datetimes[i + 1]).timestamp() for i in range(len(file_datetimes) - 1)]
-        offsets_cumsum = (list(np.cumsum([offsets[i] for i in range(len(offsets))])))
-        offsets_cumsum.insert(0, 0)
-
-        idx_wav_Raven = [file_list.index(df['filename'][i]) for i in range(len(df))]
-
-        start_time = [df['start_time'][i] + offsets_cumsum[idx_wav_Raven[i]] for i in range(len(df))]
-        end_time = [df['end_time'][i] + offsets_cumsum[idx_wav_Raven[i]] for i in range(len(df))]
-
-        df_PG2Raven = pd.DataFrame()
-        df_PG2Raven['Selection'] = np.arange(1, len(df) + 1)
-        df_PG2Raven['View'], df_PG2Raven['Channel'] = [1] * len(df), [1] * len(df)
-        df_PG2Raven['Begin Time (s)'] = start_time
-        df_PG2Raven['End Time (s)'] = end_time
-        df_PG2Raven['Low Freq (Hz)'] = df['start_frequency']
-        df_PG2Raven['High Freq (Hz)'] = df['end_frequency']
->>>>>>> f08a1339
 
     else:
         start_time = [df['start_time'][i] + offsets_cumsum[idx_wav_df[i]] for i in range(len(df))]
