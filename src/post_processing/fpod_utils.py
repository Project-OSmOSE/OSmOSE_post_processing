--- conflicted
+++ resolved
@@ -94,7 +94,6 @@
         An APLOSE formatted DataFrame
 
     """
-<<<<<<< HEAD
     logging.basicConfig(level=logging.WARNING, format="%(levelname)s: %(message)s")
 
     df_cpod = df.rename(columns={"ChunkEnd": "Date heure"})
@@ -104,28 +103,15 @@
         df_cpod.loc[df_cpod["Date heure"] == " at minute "].index, inplace=True,
     )
     data = fpod2aplose(df_cpod, tz, dataset_name, annotation, bin_size)
-=======
-    df = df.rename(columns={"ChunkEnd": "Date heure"})
-    df = df.drop(
-        df.loc[df["Date heure"] == " at minute "].index,
-    )  # Remove lines where the C-POD stopped working
-    data = fpod2aplose(df, tz, dataset_name, annotation, bin_size)
->>>>>>> aadd25a2
     data["annotator"] = data.loc[data["annotator"] == "FPOD"] = "CPOD"
     if extra_columns:
         for col in extra_columns:
             if col in df_cpod.columns:
                 data[col] = df_cpod[col].tolist()
             else:
-<<<<<<< HEAD
                 msg = f"The column '{col}' does not exist and will be ignored."
                 logging.warning(msg)
 
-=======
-                print(
-                    f"Warning : The column '{col}' does not exist and will be ignored.",
-                )
->>>>>>> aadd25a2
     return pd.DataFrame(data)
 
 
@@ -203,21 +189,13 @@
         Returns the percentage of usable datas.
 
     """
-<<<<<<< HEAD
     logging.basicConfig(level=logging.INFO, format="%(message)s")
 
-=======
->>>>>>> aadd25a2
     d_meta.loc[:, ["deployment_date", "recovery_date"]] = d_meta[
         ["deployment_date", "recovery_date"]
     ].apply(pd.to_datetime)
     df["start_datetime"] = pd.to_datetime(
-<<<<<<< HEAD
         df["start_datetime"], format=TIMESTAMP_FORMAT_AUDIO_FILE,
-=======
-        df["start_datetime"],
-        format="%Y-%m-%dT%H:%M:%S.%f%z",
->>>>>>> aadd25a2
     )
 
     # Add DPM column
@@ -243,7 +221,6 @@
         percentage_data = act_length * 100 / p_length
         on = int(df.loc[df.MinsOn == 1, "MinsOn"].count())
         percentage_on = percentage_data * (on / len(df))
-<<<<<<< HEAD
         msg = f"Percentage of usable data : {percentage_on}%"
 
     logging.info(msg)
@@ -469,7 +446,5 @@
     output["Month"] = output["start_datetime"].dt.month
     output["Year"] = output["start_datetime"].dt.year
     output["hour"] = output["start_datetime"].dt.hour
-=======
->>>>>>> aadd25a2
 
     return output