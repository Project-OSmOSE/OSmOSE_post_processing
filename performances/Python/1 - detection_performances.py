'''
This script is used in order to compute the detection performances of an APLOSE formatted detection file
the computed metrics are precision and recall and F-score
it takes as an input 2 APLOSE formatted detection/annotation files and a corresponding parameters file
the user has to select one of the 2 files as the reference/"ground truth" to calculate the performance of the second file
'''

import pandas as pd
import numpy as np
import easygui
from scipy import stats
import os

os.chdir(r'U:/Documents_U/Git/post_processing_detections')
from utilities.def_func import get_csv_file, sorting_detections, input_date, t_rounder, task_status_selection, read_param

# %% Load data - user inputs

# Load parameters from the YAML file
yaml_file_path = os.path.join(os.getcwd(), 'performances', 'Python', 'detection_performance_parameters.yaml')
parameters = read_param(file=yaml_file_path)


# import detections, reference timebin, labels and annotators for each file
df_detections, info = pd.DataFrame(), pd.DataFrame()
for args in parameters:
    df_detections_file, info_file = sorting_detections(**args)
    df_detections = pd.concat([df_detections, df_detections_file], ignore_index=True)
    info = pd.concat([info, info_file], ignore_index=True)

timebin_detections = list(set(info['max_time'].explode()))
annotators_detections = list(set(info['annotators'].explode()))
labels_detections = list(set(info['labels'].explode()))


# choose which file is used as the reference or "ground truth"
if len(parameters) == 2:
    choice_ref = easygui.buttonbox('Select the reference', '{0}'.format('Loading data'), [os.path.basename(parameters[i]['file']) for i in range(len(parameters))])
    if os.path.basename(parameters[0]['file']) != choice_ref:
        info.iloc[0], info.iloc[1] = info.iloc[1], info.iloc[0]
else: raise Exception("Passed sets of parameters different than 2")


# select only detections/annotations of certain annotators
# status_list = get_csv_file(1)
# df_detections = task_status_selection(files=status_list, df_detections=df_detections, user=['jbeesa', 'bcolon'])


# choose the date interval on which the performances will be computed
# if mode is input, a pop-up window ask the user the dates to work with
# if mode is fixed, the date interval is hard coded bu the user
mode = 'fixed'

if mode == 'input':
    begin_date = input_date('Enter begin datetime')
    end_date = input_date('Enter end datetime')
elif mode == 'fixed':
<<<<<<< HEAD
    begin_date = pd.Timestamp('2022-05-05 09:40:00 +0200')
    end_date = pd.Timestamp('2022-05-27 11:15:00 +0200')
=======
    begin_date = pd.Timestamp('2023-08-09 00:36:20 +0200')
    end_date = pd.Timestamp('2023-08-10 00:00:00 +0200')
>>>>>>> c6e2dab8

# annotators
annotator1 = easygui.buttonbox('Select annotator 1 (reference)', 'file 1 : {0}'.format(os.path.basename(parameters[0]['file'])), info['annotators'][0]) if len(info['annotators'][0]) > 1 else info['annotators'][0][0]
annotator2 = easygui.buttonbox('Select annotator 2', 'file 2 : {0}'.format(os.path.basename(parameters[1]['file'])), info['annotators'][1]) if len(info['annotators'][1]) > 1 else info['annotators'][1][0]

# labels
labels1 = info.iloc[0]['labels']
labels2 = info.iloc[1]['labels']

# files list
files_list = [parameters[i]['file'] for i in range(len(parameters))]

# data recap
print('\n### Detections ###')
print('Timebin: {0}s'.format(timebin_detections))
print('Begin date: {0}'.format(begin_date))
print('End date: {0}'.format(end_date))

print('\n### Reference file ###')
print('detection file: {0}'.format(os.path.basename(parameters[0]['file'])))
print('labels: {0}'.format(labels1))
print('annotator: {0}'.format(annotator1))

print('\n### file 2 ###')
print('detection file: {0}'.format(os.path.basename(parameters[1]['file'])))
print('labels: {0}'.format(labels2))
print('annotator: {0}'.format(annotator2))

# %% FORMAT DATA
'''
For each file, a dataframe is created, df1 (reference) and df2.
For each dataframe, whithin each time_vector timestamp is checked if
at least one timestamp of the detection file is present.
A binary vector is then created for each df (vec1 and vec2),
its length is the same of time_vector and is composed of 0 and 1
corresponding to the presence/absence of detections at the corresponding datetime frame
'''

# creation of a time vector that goes from the start date to the end date with every timebin
time_vector = [i.timestamp() for i in pd.date_range(start=begin_date, end=end_date, freq=str(timebin_detections[0]) + 's')]

# df1 - REFERENCE
selected_label1 = easygui.buttonbox('Select a label', 'file 1 : {0}'.format(files_list[0].split('/')[-1]), labels1) if len(labels1) > 1 else labels1[0]
selected_annotations1 = df_detections[(df_detections['annotator'] == annotator1) & (df_detections['annotation'] == selected_label1) & (df_detections['start_datetime'] >= begin_date) & (df_detections['end_datetime'] <= end_date)]

times1_beg = sorted(list(set(x.timestamp() for x in selected_annotations1['start_datetime'])))
times1_end = sorted(list(set(y.timestamp() for y in selected_annotations1['end_datetime'])))

vec1, ranks, k = np.zeros(len(time_vector), dtype=int), [], 0
for i in range(len(times1_beg)):
    for j in range(k, len(time_vector) - 1):
        if int(times1_beg[i] * 1e7) in range(int(time_vector[j] * 1e7), int(time_vector[j + 1] * 1e7)) or int(times1_end[i] * 1e7) in range(int(time_vector[j] * 1e7), int(time_vector[j + 1] * 1e7)):
            ranks.append(j)
            k = j
            break
        else:
            continue
ranks = sorted(list(set(ranks)))
vec1[np.isin(range(len(time_vector)), ranks)] = 1

# df2
selected_label2 = easygui.buttonbox('Select a label', '{0}'.format(files_list[1].split('/')[-1]), labels2) if len(labels2) > 1 else labels2[0]
selected_annotations2 = df_detections[(df_detections['annotator'] == annotator2) & (df_detections['annotation'] == selected_label2) & (df_detections['start_datetime'] >= begin_date) & (df_detections['end_datetime'] <= end_date)]

times2_beg = [i.timestamp() for i in selected_annotations2['start_datetime']]
times2_end = [i.timestamp() for i in selected_annotations2['end_datetime']]

vec2, ranks, k = np.zeros(len(time_vector), dtype=int), [], 0
for i in range(len(times2_beg)):
    for j in range(k, len(time_vector) - 1):
        if int(times2_beg[i] * 1e7) in range(int(time_vector[j] * 1e7), int(time_vector[j + 1] * 1e7)) or int(times2_end[i] * 1e7) in range(int(time_vector[j] * 1e7), int(time_vector[j + 1] * 1e7)):
            ranks.append(j)
            k = j
            break
        else:
            continue
ranks = sorted(list(set(ranks)))
vec2[np.isin(range(len(time_vector)), ranks)] = 1

# DETECTION PERFORMANCES
true_pos, false_pos, true_neg, false_neg, error = 0, 0, 0, 0, 0
for i in range(len(time_vector)):
    if vec1[i] == 0 and vec2[i] == 0:
        true_neg += 1
    elif vec1[i] == 1 and vec2[i] == 1:
        true_pos += 1
    elif vec1[i] == 0 and vec2[i] == 1:
        false_pos += 1
    elif vec1[i] == 1 and vec2[i] == 0:
        false_neg += 1
    else: error += 1

print('\n\n### Detection results ###', end='\n')
if error == 0:
    print('True positive : {0}'.format(true_pos))
    print('True negative : {0}'.format(true_neg))
    print('False positive : {0}'.format(false_pos))
    print('False negative : {0}'.format(false_neg))

    print('\nPRECISION : {0:.2f}'.format(true_pos / (true_pos + false_pos)))
    print('RECALL : {0:.2f}'.format(true_pos / (false_neg + true_pos)))

    # f-score : 2*(precision*recall)/(precision+recall)
    print('F-SCORE : {0:.2f}'.format(2 * ((true_pos / (true_pos + false_pos)) * (true_pos / (false_neg + true_pos))) / ((true_pos / (true_pos + false_pos)) + (true_pos / (false_neg + true_pos)))), end='\n\n')

    print('File 1 : {0}/{1}\nFile 2 : {2}/{3}\n'.format(annotator1, selected_label1, annotator2, selected_label2))

else: print('Error : ', error)


# %% Compute Pearson corelation coefficient between the two subsets

annot_ref = annotator1
label_ref = selected_label1

df_detections1 = df_detections[(df_detections['annotator'] == annotator1) & (df_detections['annotation'] == label_ref)]
df_detections2 = df_detections[(df_detections['annotator'] == annotator2) & (df_detections['annotation'] == label_ref)]

time_bin_ref = int(info[info['annotators'].apply(lambda x: annot_ref in x)]['max_time'].iloc[0])
file_ref = info[info['annotators'].apply(lambda x: annot_ref in x)]['file']
tz_data = df_detections['start_datetime'][0].tz

'''
Useless here or should we plot something ?

# Ask user if their resolution_bin is in minutes or in months or in seasons
resolution_bin = easygui.buttonbox(msg='Do you want to chose your resolution bin in minutes or in months', choices=('Minutes', 'Days', 'Weeks', 'Months'))
if resolution_bin == 'Minutes':
    res_min = easygui.integerbox('Enter the bin size (min)', 'Time resolution', default=10, lowerbound=1, upperbound=86400)
    n_annot_max = (res_min * 60) / time_bin_ref  # max nb of annoted time_bin max per res_min slice
    delta, start_vec, end_vec = dt.timedelta(seconds=60 * res_min), t_rounder(begin_date, res=600), t_rounder(end_date + dt.timedelta(seconds=time_bin_ref), res=600)
    time_vector = [start_vec + i * delta for i in range(int((end_vec - start_vec) / delta) + 1)]
    y_label_txt = 'Number of detections\n({0} min)'.format(res_min)

elif resolution_bin == 'Days':
    time_vector_ts = pd.date_range(begin_date, end_date, freq='D', tz=tz_data)
    time_vector = [timestamp.date() for timestamp in time_vector_ts]
    n_annot_max = (24 * 60 * 60) / time_bin_ref
    y_label_txt = 'Number of detections per day'
elif resolution_bin == 'Weeks':
    time_vector_ts = pd.date_range(begin_date, end_date, freq='W-MON', tz=tz_data)
    time_vector = [timestamp.date() for timestamp in time_vector_ts]
    n_annot_max = (24 * 60 * 60 * 7) / time_bin_ref
    y_label_txt = 'Number of detections per week (starting every Monday)'
else:
    # Compute the time_vector for a monthly resolution
    time_vector_ts = pd.date_range(begin_date, end_date, freq='MS', tz=tz_data)
    time_vector = [timestamp.date() for timestamp in time_vector_ts]
    n_annot_max = (31 * 24 * 60 * 60) / time_bin_ref
    y_label_txt = 'Number of detections per month'
'''

# Compute histograms
hist1 = np.histogram(df_detections1['start_datetime'], bins=time_vector)
hist2 = np.histogram(df_detections2['start_datetime'], bins=time_vector)

# Compute the Pearson correlation coefficient
res = stats.pearsonr(hist1[0], hist2[0])

print('Pearson correlation coefficient : {0:.3f}\np-value : {1:.3e}\n'.format(res[0], res[1]))
























<|MERGE_RESOLUTION|>--- conflicted
+++ resolved
@@ -55,13 +55,10 @@
     begin_date = input_date('Enter begin datetime')
     end_date = input_date('Enter end datetime')
 elif mode == 'fixed':
-<<<<<<< HEAD
     begin_date = pd.Timestamp('2022-05-05 09:40:00 +0200')
     end_date = pd.Timestamp('2022-05-27 11:15:00 +0200')
-=======
     begin_date = pd.Timestamp('2023-08-09 00:36:20 +0200')
     end_date = pd.Timestamp('2023-08-10 00:00:00 +0200')
->>>>>>> c6e2dab8
 
 # annotators
 annotator1 = easygui.buttonbox('Select annotator 1 (reference)', 'file 1 : {0}'.format(os.path.basename(parameters[0]['file'])), info['annotators'][0]) if len(info['annotators'][0]) > 1 else info['annotators'][0][0]
