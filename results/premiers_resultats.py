import datetime as dt
import pandas as pd
import numpy as np
import easygui
import matplotlib.pyplot as plt
import matplotlib.dates as mdates
from collections import Counter
import seaborn as sns
from scipy import stats
import sys
import pytz
from collections import OrderedDict

from post_processing_detections.utilities.def_func import get_detection_files, extract_datetime, sorting_detections, t_rounder, get_timestamps, input_date, suntime_hour

# %% User inputs

<<<<<<< HEAD
files_list = get_detection_files(2)
=======
files_list = get_detection_files(1)
>>>>>>> 232b755d
df_detections, t_detections = sorting_detections(files_list, timebin_new=60)

time_bin = list(set(t_detections['max_time']))
fmax = list(set(t_detections['max_freq']))
annotators = list(set(t_detections['annotators'].explode()))
labels = list(set(t_detections['labels'].explode()))
tz_data = df_detections['start_datetime'][0].tz

# Chose your mode :
# input : you will fill a dialog box with the start and end date of the Figure you want to make
# auto : the script automatically extract the timestamp from the timestamp.csv file or from the wav files of the Figure you want to make
# fixed : you directly fill the script lines 41 and 42 with the start and end date (or wav name) of the Figure you want to make

dt_mode = 'input'

if dt_mode == 'fixed':
    # if you work with wav names
    begin_deploy = extract_datetime('335556632.220501000000.wav', tz_data)
    end_deploy = extract_datetime('335556632.230228235959.wav', tz_data)
    # or if you work with a fixed date
    # begin_deploy = dt.datetime(2011, 8, 15, 8, 15, 12, 0, tz_data)
    # end_deploy = dt.datetime(2011, 8, 15, 8, 15, 12, 0, tz_data)
elif dt_mode == 'auto':
    timestamps_file = get_timestamps()
    wav_names = timestamps_file['filename']
    begin_deploy = extract_datetime(wav_names.iloc[0], tz_data)
    end_deploy = extract_datetime(wav_names.iloc[-1], tz_data)
elif dt_mode == 'input':
    msg = 'Enter begin date of Figure'
    begin_deploy = input_date(msg, tz_data)
    msg = 'Enter end date of Figure'
    end_deploy = input_date(msg, tz_data)

print("\ntime_bin: ", str(time_bin), "s", end='')
print("\nfmax: ", str(fmax), "Hz", end='')
print('\nannotators: ', str(annotators), end='')
print('\nlabels: ', str(labels), end='\n')

# %% Overview plots

summary_label = df_detections.groupby('annotation')['annotator'].apply(Counter).unstack(fill_value=0)
summary_annotator = df_detections.groupby('annotator')['annotation'].apply(Counter).unstack(fill_value=0)

print('\n\t%%% Overview of the detections : %%%\n\n {0}'.format(summary_label))
print('\n\t-----------------------------------\n\n {0}'.format(summary_annotator.to_string()))

fig, (ax1, ax2) = plt.subplots(2, figsize=(10, 10), gridspec_kw={'height_ratios': [1, 1]}, facecolor='#36454F')
# ax1 = summary_label.plot(kind='bar', ax=ax1, color=['tab:blue', 'tab:orange'], edgecolor='black', linewidth=1)
ax1 = summary_label.plot(kind='bar', ax=ax1, edgecolor='black', linewidth=1)
ax2 = summary_annotator.plot(kind='bar', ax=ax2, edgecolor='black', linewidth=1)

# facecolor
ax1.set_facecolor('#36454F')
ax2.set_facecolor('#36454F')

# spacing between plots
plt.subplots_adjust(hspace=0.4)

# legend
ax1.legend(loc='best', fontsize=10, frameon=1, framealpha=0.6)
ax2.legend(loc='best', fontsize=10, frameon=1, framealpha=0.6)

# ticks
ax1.tick_params(axis='both', colors='w', rotation=0, labelsize=12)
ax2.tick_params(axis='both', colors='w', rotation=0, labelsize=12)

# labels
ax1.set_ylabel('Number of annotated calls', fontsize=15, color='w')
ax1.set_xlabel('Labels', fontsize=15, rotation=0, color='w')
ax2.set_ylabel('Number of annotated calls', fontsize=15, color='w')
ax2.set_xlabel('Annotator', fontsize=15, rotation=0, color='w')

# spines
ax1.spines['right'].set_visible(False)
ax1.spines['top'].set_visible(False)
ax1.spines['bottom'].set_color('w')
ax1.spines['left'].set_color('w')

ax2.spines['right'].set_visible(False)
ax2.spines['top'].set_visible(False)
ax2.spines['bottom'].set_color('w')
ax2.spines['left'].set_color('w')

# y-grids
ax1.yaxis.grid(color='gray', linestyle='--')
ax2.yaxis.grid(color='gray', linestyle='--')
ax1.set_axisbelow(True)
ax2.set_axisbelow(True)

# titles
title_font = {'fontsize': 15, 'color': 'w', 'fontweight': 'bold'}
ax1.set_title('Number of annotations per label', color='w', fontdict=title_font, pad=5)
ax2.set_title('Number of annotations per annotator', color='w', fontdict=title_font, pad=5)


# %% Single seasonality plot

# ----------- User set mdate time xticks-----------------------------
# One tick per month
# mdate1 = mdates.MonthLocator(interval=1)
# mdate2 = mdates.DateFormatter('%B', tz=tz_data)
# One tick every 2 weeks
# mdate1 = mdates.DayLocator(interval=1, tz=tz_data)
# mdate2 = mdates.DateFormatter('%d-%B', tz=tz_data)
# One tick every day
# mdate1 = mdates.DayLocator(interval=1, tz=tz_data)
# mdate2 = mdates.DateFormatter('%d-%m', tz=tz_data)
# One tick every hour
mdate1 = mdates.HourLocator(interval=1, tz=tz_data)
mdate2 = mdates.DateFormatter('%H:%M', tz=tz_data)
# -------------------------------------------------------------------

annot_ref = easygui.buttonbox('Select an annotator', 'Single plot', annotators) if len(annotators) > 1 else annotators[0]
list_labels = t_detections[t_detections['annotators'].apply(lambda x: annot_ref in x)]['labels'].iloc[0]
# label_ref = easygui.buttonbox('Select an annotator', 'Single plot', list_labels) if len(list_labels)>1 else list_labels[0]
label_ref = easygui.buttonbox('Select an annotator', 'Single plot', list_labels) if isinstance(list_labels, str) == 0 else list_labels
time_bin_ref = int(t_detections[t_detections['annotators'].apply(lambda x: annot_ref in x)]['max_time'].iloc[0])
file_ref = t_detections[t_detections['annotators'].apply(lambda x: annot_ref in x)]['file']

# Ask user if their resolution_bin is in minutes or in months
resolution_bin = easygui.buttonbox(msg='Do you want to chose your resolution bin in minutes or in month ?', choices=('Minutes', 'Days', 'Weeks', 'Months'))
if resolution_bin == 'Minutes':
    res_min = easygui.integerbox('Enter the bin size (min)', 'Time resolution', default=10, lowerbound=1, upperbound=86400)
    n_annot_max = (res_min * 60) / time_bin_ref  # max nb of annoted time_bin max per res_min slice
    # Est-ce que c'est utile de garder start_vec et end_vec sachant qu'ils sont égaux à begin_deploy et end_deploy non ?
    delta, start_vec, end_vec = dt.timedelta(seconds=60 * res_min), t_rounder(begin_deploy, res=600), t_rounder(end_deploy + dt.timedelta(seconds=time_bin_ref), res=600)
    time_vector = [start_vec + i * delta for i in range(int((end_vec - start_vec) / delta) + 1)]
    y_label_txt = 'Number of detections\n({0} min)'.format(res_min)

elif resolution_bin == 'Days':
    time_vector_ts = pd.date_range(begin_deploy, end_deploy, freq='D', tz=tz_data)
    time_vector = [timestamp.date() for timestamp in time_vector_ts]
    n_annot_max = (24 * 60 * 60) / time_bin_ref
    y_label_txt = 'Number of detections per day'

elif resolution_bin == 'Weeks':
    time_vector_ts = pd.date_range(begin_deploy, end_deploy, freq='W-MON', tz=tz_data)
    time_vector = [timestamp.date() for timestamp in time_vector_ts]
    n_annot_max = (24 * 60 * 60 * 7) / time_bin_ref
    y_label_txt = 'Number of detections per week (starting every Monday)'

else:
    # Compute the time_vector for a monthly resolution
    time_vector_ts = pd.date_range(begin_deploy, end_deploy, freq='MS', tz=tz_data)
    time_vector = [timestamp.date() for timestamp in time_vector_ts]
    n_annot_max = (31 * 24 * 60 * 60) / time_bin_ref
    y_label_txt = 'Number of detections per month'


df_1annot_1label, _ = sorting_detections(file_ref, annotator=annot_ref, label=label_ref, timebin_new=time_bin_ref)

fig, ax = plt.subplots(figsize=(20, 9), facecolor='#36454F')
[hist_y, hist_x, _] = ax.hist(df_1annot_1label['start_datetime'], bins=time_vector, color='crimson', edgecolor='black', linewidth=1)
# Compute df_hist for user to check the values contained in the histogram
hist_xt = [pd.to_datetime(x * 24 * 60 * 60, unit='s') for x in hist_x[0:-1]]
df_hist = pd.DataFrame({'Date': hist_xt, 'Number of detection': hist_y.tolist()})
# facecolor
fig, ax = plt.subplots(figsize=(20, 9), facecolor='#36454F')
ax.hist(df_1annot_1label['start_datetime'], bins=time_vector, color='crimson', edgecolor='black', linewidth=1)

ax.tick_params(axis='y', colors='w', rotation=0, labelsize=20)
ax.tick_params(axis='x', colors='w', rotation=60, labelsize=15)

bars = range(0, 110, 10)  # from 0 to 100 step 10
# Du coup c'est pas totalement exact par ce que j'ai calculé qu'un seul n_annot_max alors qu'en vrai il est différent chaque mois vu que tous les mois n'ont pas la même durée...
y_pos = np.linspace(0, n_annot_max, num=len(bars))
ax.set_ylabel(y_label_txt, fontsize=20, color='w')
# Ask the user if they want to visualize the Figure in % or in raw values
choice_percentage = easygui.buttonbox(msg='Do you want your results plot in % or in raw values ?', choices=('Percentage', 'Raw values'))
if choice_percentage == 'Percentage':
    ax.set_yticks(y_pos, bars)
    y_pos = np.linspace(0, 100, num=len(bars))
    if resolution_bin == 'Minutes':
        ax.set_ylabel('Detection rate % \n({0} min)'.format(res_min), fontsize=20, color='w')
    else:
        ax.set_ylabel('Detection rate % per month', fontsize=20, color='w')

# spines
ax.spines['right'].set_color('w')
ax.spines['top'].set_color('w')
ax.spines['bottom'].set_color('w')
ax.spines['left'].set_color('w')

# titles
fig.suptitle('annotateur : ' + annot_ref + '\n' + 'label : ' + label_ref, fontsize=24, y=0.98, color='w')

ax.xaxis.set_major_locator(mdate1)
ax.xaxis.set_major_formatter(mdate2)
plt.xlim(time_vector[0], time_vector[-1])
ax.grid(color='w', linestyle='--', linewidth=0.2, axis='both')

# %% Single diel pattern plot

# ----------- User set mdate time xticks-----------------------------
# One tick per month
# mdate1 = mdates.MonthLocator(interval=1)
# mdate2 = mdates.DateFormatter('%B', tz=tz_data)
# One tick every 2 weeks
# mdate1 = mdates.DayLocator(interval=15,tz=tz_data)
# mdate2 = mdates.DateFormatter('%d-%B', tz=tz_data)
# One tick every day
mdate1 = mdates.DayLocator(interval=1, tz=tz_data)
mdate2 = mdates.DateFormatter('%d-%m', tz=tz_data)
# One tick every hour
# mdate1 = mdates.HourLocator(interval=1,tz=tz_data)
# mdate2 = mdates.DateFormatter('%H:%M', tz=tz_data)
# ----------------------------------------------------------------------------

# User input : gps coordinates in Decimal Degrees
title = "Coordinates en degree° minute' "
msg = "Latitudes (N/S) and longitudes (E/W)"
fieldNames = ["Lat Decimal Degree", "Lon Decimal Degree "]
fieldValues = []  # we start with blanks for the values
fieldValues = easygui.multenterbox(msg, title, fieldNames)

# make sure that none of the fields was left blank
while 1:
    if fieldValues is None: break
    errmsg = ""
    for i in range(len(fieldNames)):
        if fieldValues[i].strip() == "":
            errmsg = errmsg + ('"%s" is a required field.\n\n' % fieldNames[i])
    if errmsg == "": break  # no problems found
    fieldValues = easygui.multpasswordbox(errmsg, title, fieldNames, fieldValues)
print("Reply was:", fieldValues)

lat = fieldValues[0]
lon = fieldValues[1]
# Compute sunrise and sunet decimal hour at the dataset location
[hour_sunrise, hour_sunset, _, _, _, _] = suntime_hour(begin_deploy, end_deploy, tz_data, lat, lon)

date_beg = begin_deploy.strftime('%Y-%m-%d')
date_end = end_deploy.strftime('%Y-%m-%d')

x_data = np.arange(date_beg, date_end, dtype="M8[D]")

t_detections_dt = [x.to_pydatetime() for x in df_detections['start_datetime']]

Day_det = t_detections_dt
Hour_det = [x.hour + x.minute / 60 for x in t_detections_dt]

# Plot figure
fig, ax = plt.subplots(figsize=(20, 10))
plt.plot(x_data, hour_sunrise, color='k')
plt.plot(x_data, hour_sunset, color='k')
plt.scatter(Day_det, Hour_det)

plt.xlim(begin_deploy, end_deploy)

ax.xaxis.set_major_locator(mdate1)
ax.xaxis.set_major_formatter(mdate2)
# plt.xlim(time_vector[0], time_vector[-1])
ax.grid(color='k', linestyle='-', linewidth=0.2)

plt.yticks(fontsize=20)
plt.xticks(fontsize=20)
ax.tick_params(axis='y', rotation=0, labelsize=20)
ax.tick_params(axis='x', rotation=60, labelsize=15)

ax.set_ylabel('Hour (UTC)', fontsize=30)
ax.set_xlabel('Date', fontsize=30)

ax.set_title('Time of detections within each day for dataset {}'.format(df_detections['dataset'][0]), fontsize=40)
# %% Multilabel plot

if len(annotators) > 1:
    annot_ref = easygui.buttonbox('Select an annotator', 'multilabel plot', annotators) if len(annotators) > 1 else annotators[0]

elif len(annotators) == 1:
    annot_ref = annotators[0]

list_labels = t_detections[t_detections['annotators'].apply(lambda x: annot_ref in x)]['labels'].iloc[0]
time_bin_ref = int(t_detections[t_detections['annotators'].apply(lambda x: annot_ref in x)]['max_time'].iloc[0])
file_ref = t_detections[t_detections['annotators'].apply(lambda x: annot_ref in x)]['file']
if isinstance(list_labels, str) == 0:
    selected_labels = list_labels[0:3]  # TODO : checkbox to select desired labels to plot ?

    res_min = easygui.integerbox('Enter the bin size (min) ', 'Time resolution', default=10, lowerbound=1, upperbound=86400)
    delta, start_vec, end_vec = dt.timedelta(seconds=60 * res_min), t_rounder(begin_deploy, res=600), t_rounder(end_deploy + dt.timedelta(seconds=time_bin_ref), res=600)

    time_vector = [start_vec + i * delta for i in range(int((end_vec - start_vec) / delta) + 1)]

    time_slice = 60 * res_min  # 10 min
    n_annot_max = time_slice / time_bin_ref  # nb of annoted time_bin max per time_slice

    bars = range(0, 110, 10)  # from 0 to 100 step 10
    y_pos = np.linspace(0, n_annot_max, num=len(bars))

    fig, ax = plt.subplots(nrows=len(selected_labels), figsize=(25, 15), facecolor='#36454F')
    fig.tight_layout(pad=10)

    for i, label in enumerate(selected_labels):

        df_1annot_1label, _ = sorting_detections(file_ref, annotator=annot_ref, label=label)

        ax[i].hist(df_1annot_1label['start_datetime'], bins=time_vector, color='crimson', edgecolor='black', linewidth=1)

        bars = range(0, 110, 10)  # from 0 to 100 step 10
        y_pos = np.linspace(0, n_annot_max, num=len(bars))
        ax[i].set_facecolor('#36454F')
        ax[i].set_yticks(y_pos, bars)
        ax[i].tick_params(axis='both', colors='w', rotation=0, labelsize=15)
        ax[i].tick_params(axis='x', rotation=60)
        ax[i].set_title(label, fontsize=15, color='w')
        ax[i].set_ylabel('positive detection rate\n({0} min)'.format(res_min), fontsize=15, color='w')

        ax[i].xaxis.set_major_locator(mdates.HourLocator(interval=1))
        ax[i].xaxis.set_major_formatter(mdates.DateFormatter('%H:%M', tz=tz_data))
        ax[i].set_xlim(time_vector[0], time_vector[-1])
        ax[i].grid(color='w', linestyle='--', linewidth=0.2, axis='both')

    fig.suptitle('Annotator : {0}'.format(annot_ref), fontsize=25, y=0.98, color='w', weight='bold')

else: sys.exit('Multilabel plot cancelled, annotator {0} only has one label : {1}'.format(annot_ref, list_labels))

# %% Multi-user plot

if len(annotators) > 2:
    annot_ref1 = easygui.buttonbox('Select annotator 1', 'Plot label', annotators)
    annot_ref2 = easygui.buttonbox('Select an annotator', 'Plot label', [elem for elem in annotators if elem != annot_ref1])
elif len(annotators) < 2:
    sys.exit('Multi-user plot cancelled, not enough annotators to make a comparison')

else:
    annot_ref1 = annotators[0]
    annot_ref2 = annotators[1]

list_labels = t_detections[t_detections['annotators'].apply(lambda x: annot_ref1 in x)]['labels'].iloc[0]
if isinstance(list_labels, str) == 0:
    label_ref1 = easygui.buttonbox('Select a label for annotator 1 : {0}'.format(annot_ref1), 'Single plot', list_labels)
else:
    label_ref1 = list_labels
    easygui.msgbox('Only one label available for annotator 1, {0} : {1}'.format(annot_ref1, list_labels))
list_labels = t_detections[t_detections['annotators'].apply(lambda x: annot_ref2 in x)]['labels'].iloc[0]
if isinstance(list_labels, str) == 0:
    label_ref2 = easygui.buttonbox('Select a label for annotator 2 : {0}'.format(annot_ref2), 'Single plot', list_labels)
else:
    label_ref2 = list_labels
    easygui.msgbox('Only one label available for annotator 2, {0} : {1}'.format(annot_ref2, list_labels))

time_bin_ref1 = int(t_detections[t_detections['annotators'].apply(lambda x: annot_ref1 in x)]['max_time'].iloc[0])
time_bin_ref2 = int(t_detections[t_detections['annotators'].apply(lambda x: annot_ref2 in x)]['max_time'].iloc[0])
if time_bin_ref1 == time_bin_ref2:
    time_bin_ref = time_bin_ref1
else:
    sys.exit('The timebin of the detections {0}/{1} is {2}s whereas the timebin for {3}/{4} is {5}s!'.format(annot_ref1, label_ref1, time_bin_ref1, annot_ref2, label_ref2, time_bin_ref2))

file_ref1 = t_detections[t_detections['annotators'].apply(lambda x: annot_ref1 in x)]['file']
file_ref2 = t_detections[t_detections['annotators'].apply(lambda x: annot_ref2 in x)]['file']

res_min = easygui.integerbox('Enter the bin size (min) ', 'Time resolution', default=10, lowerbound=1, upperbound=86400)

delta, start_vec, end_vec = dt.timedelta(seconds=60 * res_min), t_rounder(begin_deploy, res=600), t_rounder(end_deploy + dt.timedelta(seconds=time_bin_ref), res=600)

time_vector = [start_vec + i * delta for i in range(int((end_vec - start_vec) / delta) + 1)]

n_annot_max = (res_min * 60) / time_bin_ref  # max nb of annoted time_bin max per res_min slice

df1_1annot_1label, _ = sorting_detections(files=file_ref1, annotator=annot_ref1, label=label_ref1, timebin_new=time_bin_ref)
df2_1annot_1label, _ = sorting_detections(files=file_ref2, annotator=annot_ref2, label=label_ref2, timebin_new=time_bin_ref)

fig, ax = plt.subplots(figsize=(16, 6), facecolor='#36454F')
ax.set_facecolor('#36454F')
hist_plot = ax.hist([df1_1annot_1label['start_datetime'], df2_1annot_1label['start_datetime']], bins=time_vector, label=[annot_ref1, annot_ref2], color=['coral', 'limegreen'], lw=10)
plt.legend(loc='upper right', fontsize=14)

bars = range(0, 110, 10)  # from 0 to 100 step 10
y_pos = np.linspace(0, n_annot_max, num=len(bars))
ax.set_yticks(y_pos, bars)
ax.tick_params(axis='x', rotation=60)
ax.tick_params(labelsize=20)
ax.set_ylabel('positive detection rate\n({0} min)'.format(res_min), fontsize=20, c='w')
ax.tick_params(axis='y')
fig.suptitle('[{0}/{1}] VS [{2}/{3}]'.format(annot_ref1, label_ref1, annot_ref2, label_ref2), color='w', fontsize=24, y=1.02)

ax.xaxis.set_major_locator(mdates.HourLocator(interval=4))
ax.xaxis.set_major_formatter(mdates.DateFormatter('%H:%M', tz=tz_data))
plt.xlim(time_vector[0], time_vector[-1])
# plt.xlim(time_vector[0], dt.datetime.strptime('2022-07-07T22-00-00', '%Y-%m-%dT%H-%M-%S'))
ax.grid(color='w', linestyle='-', linewidth=0.2, axis='both')
ax.tick_params(axis='both', colors='w')

# spines
ax.spines['right'].set_color('w')
ax.spines['top'].set_color('w')
ax.spines['bottom'].set_color('w')
ax.spines['left'].set_color('w')

# accord inter-annot
list1 = list(sorting_detections(file_ref1, annotator=annot_ref1, label=label_ref1, timebin_new=time_bin_ref)[0]['start_datetime'])
list2 = list(sorting_detections(file_ref2, annotator=annot_ref2, label=label_ref2, timebin_new=time_bin_ref)[0]['start_datetime'])

test1 = sorting_detections(file_ref1, annotator=annot_ref1, label=label_ref1, timebin_new=time_bin_ref)[0]
test2 = sorting_detections(file_ref2, annotator=annot_ref2, label=label_ref2, timebin_new=time_bin_ref)[0]

unique_annotations = len([elem for elem in list1 if elem not in list2]) + len([elem for elem in list2 if elem not in list1])
common_annotations = len([elem for elem in list1 if elem in list2])
print('Pourcentage d\'accord entre [{0}/{1}] & [{2}/{3}] : {4:.0f}%'.format(annot_ref1, label_ref1, annot_ref2, label_ref2, 100 * ((common_annotations) / (unique_annotations + common_annotations))))

# scatter
df_corr = pd.DataFrame(hist_plot[0] / n_annot_max, index=[annot_ref1, annot_ref2]).transpose()
plot = sns.lmplot(x=annot_ref1, y=annot_ref2, data=df_corr, scatter_kws={'s': 10, 'color': 'teal'}, fit_reg=True, markers='.', line_kws={'lw': 1, 'color': 'teal'})
plt.xlabel('{0}\n{1}'.format(annot_ref1, label_ref1))
plt.ylabel('{0}\n{1}'.format(annot_ref2, label_ref2))

plt.xlim(0, 1)
plt.ylim(0, 1)


def annotate(data, **kws):
    r, p = stats.pearsonr(data[annot_ref1], data[annot_ref2])
    ax = plt.gca()
    ax.text(.05, .8, 'R²={0:.2f}'.format(r * r),
            transform=ax.transAxes)


plot.map_dataframe(annotate)
plt.show()<|MERGE_RESOLUTION|>--- conflicted
+++ resolved
@@ -15,11 +15,8 @@
 
 # %% User inputs
 
-<<<<<<< HEAD
-files_list = get_detection_files(2)
-=======
+
 files_list = get_detection_files(1)
->>>>>>> 232b755d
 df_detections, t_detections = sorting_detections(files_list, timebin_new=60)
 
 time_bin = list(set(t_detections['max_time']))
