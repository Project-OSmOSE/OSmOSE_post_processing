--- conflicted
+++ resolved
@@ -8,11 +8,8 @@
 import seaborn as sns
 from scipy import stats
 import sys
-<<<<<<< HEAD
 import pytz
-=======
 from collections import OrderedDict
->>>>>>> 9bb02885
 from post_processing_detections.utilities.def_func import get_detection_files, extract_datetime, sorting_detections, t_rounder, get_timestamps
 
 #%% User inputs 
@@ -45,13 +42,9 @@
     
     return date_dt
 
-<<<<<<< HEAD
-files_list = get_detection_files(1)
-df_detections, t_detections = sorting_detections(files_list)
-=======
+
 files_list = get_detection_files(2)
 df_detections, t_detections = sorting_detections(files_list,timebin_new=60)
->>>>>>> 9bb02885
 
 time_bin = list(set(t_detections['max_time']))
 fmax = list(set(t_detections['max_freq']))
@@ -60,7 +53,6 @@
 tz_data = df_detections['start_datetime'][0].tz
 
 
-<<<<<<< HEAD
 # Chose your mode :
     # input : you will fill a dialog box with the start and end date of the Figure you want to make
     # auto : the script automatically extract the timestamp from the timestamp.csv file or from the wav files of the Figure you want to make
@@ -74,26 +66,17 @@
     # or if you work with a fixed date
     # begin_deploy = dt.datetime(2011, 8, 15, 8, 15, 12, 0, tz_data)
     # end_deploy = dt.datetime(2011, 8, 15, 8, 15, 12, 0, tz_data)
-=======
-if dt_mode == 'manual' :
-    begin_deploy = extract_datetime('220708100000', tz_data)
-    end_deploy = extract_datetime('220711200000', tz_data)
->>>>>>> 9bb02885
 elif dt_mode == 'auto':
     timestamps_file = get_timestamps()
     wav_names = timestamps_file['filename']
     begin_deploy = extract_datetime(wav_names.iloc[0], tz_data)
     end_deploy = extract_datetime(wav_names.iloc[-1], tz_data)
-<<<<<<< HEAD
 elif dt_mode == 'input' :
     msg='Enter begin date of Figure'
     begin_deploy=input_date(msg, tz_data)
     msg='Enter end date of Figure'
     end_deploy=input_date(msg, tz_data)
-    
-=======
-
->>>>>>> 9bb02885
+
 print("\ntime_bin : ", str(time_bin), "s", end='')
 print("\nfmax : ", str(fmax), "Hz", end='')
 print('\nannotators :',str(annotators), end='')
