--- conflicted
+++ resolved
@@ -44,13 +44,8 @@
 dt_mode = 'fixed'
 
 if dt_mode == 'fixed':
-<<<<<<< HEAD
-    begin_date = pd.Timestamp('2019-01-25 00:00:00 +0700')
-    end_date = pd.Timestamp('2022-12-04 00:00:00 +0700')
-=======
     begin_date = pd.Timestamp('2023-02-04 09:40:00 +0100')
     end_date = pd.Timestamp('2023-02-05 08:00:00 +0100')
->>>>>>> 1ee72330
 elif dt_mode == 'auto':
     timestamps_file = get_timestamps()
     begin_date = pd.to_datetime(timestamps_file['timestamp'].iloc[0], format='%Y-%m-%dT%H:%M:%S.%f%z')
